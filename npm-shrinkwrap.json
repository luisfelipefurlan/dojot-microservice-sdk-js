{
  "name": "@dojot/microservice-sdk",
<<<<<<< HEAD
  "version": "0.1.5",
=======
  "version": "0.1.6",
>>>>>>> 4d707d85
  "lockfileVersion": 1,
  "requires": true,
  "dependencies": {
    "@babel/code-frame": {
      "version": "7.8.3",
      "resolved": "https://registry.npmjs.org/@babel/code-frame/-/code-frame-7.8.3.tgz",
      "integrity": "sha512-a9gxpmdXtZEInkCSHUJDLHZVBgb1QS0jhss4cPP93EW7s+uC5bikET2twEF3KV+7rDblJcmNvTR7VJejqd2C2g==",
      "dev": true,
      "requires": {
        "@babel/highlight": "^7.8.3"
      }
    },
    "@babel/core": {
      "version": "7.8.3",
      "resolved": "https://registry.npmjs.org/@babel/core/-/core-7.8.3.tgz",
      "integrity": "sha512-4XFkf8AwyrEG7Ziu3L2L0Cv+WyY47Tcsp70JFmpftbAA1K7YL/sgE9jh9HyNj08Y/U50ItUchpN0w6HxAoX1rA==",
      "dev": true,
      "requires": {
        "@babel/code-frame": "^7.8.3",
        "@babel/generator": "^7.8.3",
        "@babel/helpers": "^7.8.3",
        "@babel/parser": "^7.8.3",
        "@babel/template": "^7.8.3",
        "@babel/traverse": "^7.8.3",
        "@babel/types": "^7.8.3",
        "convert-source-map": "^1.7.0",
        "debug": "^4.1.0",
        "gensync": "^1.0.0-beta.1",
        "json5": "^2.1.0",
        "lodash": "^4.17.13",
        "resolve": "^1.3.2",
        "semver": "^5.4.1",
        "source-map": "^0.5.0"
      },
      "dependencies": {
        "debug": {
          "version": "4.1.1",
          "resolved": "https://registry.npmjs.org/debug/-/debug-4.1.1.tgz",
          "integrity": "sha512-pYAIzeRo8J6KPEaJ0VWOh5Pzkbw/RetuzehGM7QRRX5he4fPHx2rdKMB256ehJCkX+XRQm16eZLqLNS8RSZXZw==",
          "dev": true,
          "requires": {
            "ms": "^2.1.1"
          }
        },
        "ms": {
          "version": "2.1.2",
          "resolved": "https://registry.npmjs.org/ms/-/ms-2.1.2.tgz",
          "integrity": "sha512-sGkPx+VjMtmA6MX27oA4FBFELFCZZ4S4XqeGOXCv68tT+jb3vk/RyaKWP0PTKyWtmLSM0b+adUTEvbs1PEaH2w==",
          "dev": true
        },
        "semver": {
          "version": "5.7.1",
          "resolved": "https://registry.npmjs.org/semver/-/semver-5.7.1.tgz",
          "integrity": "sha512-sauaDf/PZdVgrLTNYHRtpXa1iRiKcaebiKQ1BJdpQlWH2lCvexQdX55snPFyK7QzpudqbCI0qXFfOasHdyNDGQ==",
          "dev": true
        },
        "source-map": {
          "version": "0.5.7",
          "resolved": "https://registry.npmjs.org/source-map/-/source-map-0.5.7.tgz",
          "integrity": "sha1-igOdLRAh0i0eoUyA2OpGi6LvP8w=",
          "dev": true
        }
      }
    },
    "@babel/generator": {
      "version": "7.8.3",
      "resolved": "https://registry.npmjs.org/@babel/generator/-/generator-7.8.3.tgz",
      "integrity": "sha512-WjoPk8hRpDRqqzRpvaR8/gDUPkrnOOeuT2m8cNICJtZH6mwaCo3v0OKMI7Y6SM1pBtyijnLtAL0HDi41pf41ug==",
      "dev": true,
      "requires": {
        "@babel/types": "^7.8.3",
        "jsesc": "^2.5.1",
        "lodash": "^4.17.13",
        "source-map": "^0.5.0"
      },
      "dependencies": {
        "source-map": {
          "version": "0.5.7",
          "resolved": "https://registry.npmjs.org/source-map/-/source-map-0.5.7.tgz",
          "integrity": "sha1-igOdLRAh0i0eoUyA2OpGi6LvP8w=",
          "dev": true
        }
      }
    },
    "@babel/helper-function-name": {
      "version": "7.8.3",
      "resolved": "https://registry.npmjs.org/@babel/helper-function-name/-/helper-function-name-7.8.3.tgz",
      "integrity": "sha512-BCxgX1BC2hD/oBlIFUgOCQDOPV8nSINxCwM3o93xP4P9Fq6aV5sgv2cOOITDMtCfQ+3PvHp3l689XZvAM9QyOA==",
      "dev": true,
      "requires": {
        "@babel/helper-get-function-arity": "^7.8.3",
        "@babel/template": "^7.8.3",
        "@babel/types": "^7.8.3"
      }
    },
    "@babel/helper-get-function-arity": {
      "version": "7.8.3",
      "resolved": "https://registry.npmjs.org/@babel/helper-get-function-arity/-/helper-get-function-arity-7.8.3.tgz",
      "integrity": "sha512-FVDR+Gd9iLjUMY1fzE2SR0IuaJToR4RkCDARVfsBBPSP53GEqSFjD8gNyxg246VUyc/ALRxFaAK8rVG7UT7xRA==",
      "dev": true,
      "requires": {
        "@babel/types": "^7.8.3"
      }
    },
    "@babel/helper-plugin-utils": {
      "version": "7.8.3",
      "resolved": "https://registry.npmjs.org/@babel/helper-plugin-utils/-/helper-plugin-utils-7.8.3.tgz",
      "integrity": "sha512-j+fq49Xds2smCUNYmEHF9kGNkhbet6yVIBp4e6oeQpH1RUs/Ir06xUKzDjDkGcaaokPiTNs2JBWHjaE4csUkZQ==",
      "dev": true
    },
    "@babel/helper-split-export-declaration": {
      "version": "7.8.3",
      "resolved": "https://registry.npmjs.org/@babel/helper-split-export-declaration/-/helper-split-export-declaration-7.8.3.tgz",
      "integrity": "sha512-3x3yOeyBhW851hroze7ElzdkeRXQYQbFIb7gLK1WQYsw2GWDay5gAJNw1sWJ0VFP6z5J1whqeXH/WCdCjZv6dA==",
      "dev": true,
      "requires": {
        "@babel/types": "^7.8.3"
      }
    },
    "@babel/helpers": {
      "version": "7.8.3",
      "resolved": "https://registry.npmjs.org/@babel/helpers/-/helpers-7.8.3.tgz",
      "integrity": "sha512-LmU3q9Pah/XyZU89QvBgGt+BCsTPoQa+73RxAQh8fb8qkDyIfeQnmgs+hvzhTCKTzqOyk7JTkS3MS1S8Mq5yrQ==",
      "dev": true,
      "requires": {
        "@babel/template": "^7.8.3",
        "@babel/traverse": "^7.8.3",
        "@babel/types": "^7.8.3"
      }
    },
    "@babel/highlight": {
      "version": "7.8.3",
      "resolved": "https://registry.npmjs.org/@babel/highlight/-/highlight-7.8.3.tgz",
      "integrity": "sha512-PX4y5xQUvy0fnEVHrYOarRPXVWafSjTW9T0Hab8gVIawpl2Sj0ORyrygANq+KjcNlSSTw0YCLSNA8OyZ1I4yEg==",
      "dev": true,
      "requires": {
        "chalk": "^2.0.0",
        "esutils": "^2.0.2",
        "js-tokens": "^4.0.0"
      }
    },
    "@babel/parser": {
      "version": "7.8.3",
      "resolved": "https://registry.npmjs.org/@babel/parser/-/parser-7.8.3.tgz",
      "integrity": "sha512-/V72F4Yp/qmHaTALizEm9Gf2eQHV3QyTL3K0cNfijwnMnb1L+LDlAubb/ZnSdGAVzVSWakujHYs1I26x66sMeQ==",
      "dev": true
    },
    "@babel/plugin-syntax-object-rest-spread": {
      "version": "7.8.3",
      "resolved": "https://registry.npmjs.org/@babel/plugin-syntax-object-rest-spread/-/plugin-syntax-object-rest-spread-7.8.3.tgz",
      "integrity": "sha512-XoqMijGZb9y3y2XskN+P1wUGiVwWZ5JmoDRwx5+3GmEplNyVM2s2Dg8ILFQm8rWM48orGy5YpI5Bl8U1y7ydlA==",
      "dev": true,
      "requires": {
        "@babel/helper-plugin-utils": "^7.8.0"
      }
    },
    "@babel/template": {
      "version": "7.8.3",
      "resolved": "https://registry.npmjs.org/@babel/template/-/template-7.8.3.tgz",
      "integrity": "sha512-04m87AcQgAFdvuoyiQ2kgELr2tV8B4fP/xJAVUL3Yb3bkNdMedD3d0rlSQr3PegP0cms3eHjl1F7PWlvWbU8FQ==",
      "dev": true,
      "requires": {
        "@babel/code-frame": "^7.8.3",
        "@babel/parser": "^7.8.3",
        "@babel/types": "^7.8.3"
      }
    },
    "@babel/traverse": {
      "version": "7.8.3",
      "resolved": "https://registry.npmjs.org/@babel/traverse/-/traverse-7.8.3.tgz",
      "integrity": "sha512-we+a2lti+eEImHmEXp7bM9cTxGzxPmBiVJlLVD+FuuQMeeO7RaDbutbgeheDkw+Xe3mCfJHnGOWLswT74m2IPg==",
      "dev": true,
      "requires": {
        "@babel/code-frame": "^7.8.3",
        "@babel/generator": "^7.8.3",
        "@babel/helper-function-name": "^7.8.3",
        "@babel/helper-split-export-declaration": "^7.8.3",
        "@babel/parser": "^7.8.3",
        "@babel/types": "^7.8.3",
        "debug": "^4.1.0",
        "globals": "^11.1.0",
        "lodash": "^4.17.13"
      },
      "dependencies": {
        "debug": {
          "version": "4.1.1",
          "resolved": "https://registry.npmjs.org/debug/-/debug-4.1.1.tgz",
          "integrity": "sha512-pYAIzeRo8J6KPEaJ0VWOh5Pzkbw/RetuzehGM7QRRX5he4fPHx2rdKMB256ehJCkX+XRQm16eZLqLNS8RSZXZw==",
          "dev": true,
          "requires": {
            "ms": "^2.1.1"
          }
        },
        "globals": {
          "version": "11.12.0",
          "resolved": "https://registry.npmjs.org/globals/-/globals-11.12.0.tgz",
          "integrity": "sha512-WOBp/EEGUiIsJSp7wcv/y6MO+lV9UoncWqxuFfm8eBwzWNgyfBd6Gz+IeKQ9jCmyhoH99g15M3T+QaVHFjizVA==",
          "dev": true
        },
        "ms": {
          "version": "2.1.2",
          "resolved": "https://registry.npmjs.org/ms/-/ms-2.1.2.tgz",
          "integrity": "sha512-sGkPx+VjMtmA6MX27oA4FBFELFCZZ4S4XqeGOXCv68tT+jb3vk/RyaKWP0PTKyWtmLSM0b+adUTEvbs1PEaH2w==",
          "dev": true
        }
      }
    },
    "@babel/types": {
      "version": "7.8.3",
      "resolved": "https://registry.npmjs.org/@babel/types/-/types-7.8.3.tgz",
      "integrity": "sha512-jBD+G8+LWpMBBWvVcdr4QysjUE4mU/syrhN17o1u3gx0/WzJB1kwiVZAXRtWbsIPOwW8pF/YJV5+nmetPzepXg==",
      "dev": true,
      "requires": {
        "esutils": "^2.0.2",
        "lodash": "^4.17.13",
        "to-fast-properties": "^2.0.0"
      }
    },
    "@cnakazawa/watch": {
      "version": "1.0.3",
      "resolved": "https://registry.npmjs.org/@cnakazawa/watch/-/watch-1.0.3.tgz",
      "integrity": "sha512-r5160ogAvGyHsal38Kux7YYtodEKOj89RGb28ht1jh3SJb08VwRwAKKJL0bGb04Zd/3r9FL3BFIc3bBidYffCA==",
      "dev": true,
      "requires": {
        "exec-sh": "^0.3.2",
        "minimist": "^1.2.0"
      },
      "dependencies": {
        "minimist": {
          "version": "1.2.5",
          "resolved": "https://registry.npmjs.org/minimist/-/minimist-1.2.5.tgz",
          "integrity": "sha512-FM9nNUYrRBAELZQT3xeZQ7fmMOBg6nWNmJKTcgsJeaLstP/UODVpGsr5OhXhhXg6f+qtJ8uiZ+PUxkDWcgIXLw==",
          "dev": true
        }
      }
    },
    "@jest/console": {
      "version": "24.9.0",
      "resolved": "https://registry.npmjs.org/@jest/console/-/console-24.9.0.tgz",
      "integrity": "sha512-Zuj6b8TnKXi3q4ymac8EQfc3ea/uhLeCGThFqXeC8H9/raaH8ARPUTdId+XyGd03Z4In0/VjD2OYFcBF09fNLQ==",
      "dev": true,
      "requires": {
        "@jest/source-map": "^24.9.0",
        "chalk": "^2.0.1",
        "slash": "^2.0.0"
      }
    },
    "@jest/core": {
      "version": "24.9.0",
      "resolved": "https://registry.npmjs.org/@jest/core/-/core-24.9.0.tgz",
      "integrity": "sha512-Fogg3s4wlAr1VX7q+rhV9RVnUv5tD7VuWfYy1+whMiWUrvl7U3QJSJyWcDio9Lq2prqYsZaeTv2Rz24pWGkJ2A==",
      "dev": true,
      "requires": {
        "@jest/console": "^24.7.1",
        "@jest/reporters": "^24.9.0",
        "@jest/test-result": "^24.9.0",
        "@jest/transform": "^24.9.0",
        "@jest/types": "^24.9.0",
        "ansi-escapes": "^3.0.0",
        "chalk": "^2.0.1",
        "exit": "^0.1.2",
        "graceful-fs": "^4.1.15",
        "jest-changed-files": "^24.9.0",
        "jest-config": "^24.9.0",
        "jest-haste-map": "^24.9.0",
        "jest-message-util": "^24.9.0",
        "jest-regex-util": "^24.3.0",
        "jest-resolve": "^24.9.0",
        "jest-resolve-dependencies": "^24.9.0",
        "jest-runner": "^24.9.0",
        "jest-runtime": "^24.9.0",
        "jest-snapshot": "^24.9.0",
        "jest-util": "^24.9.0",
        "jest-validate": "^24.9.0",
        "jest-watcher": "^24.9.0",
        "micromatch": "^3.1.10",
        "p-each-series": "^1.0.0",
        "realpath-native": "^1.1.0",
        "rimraf": "^2.5.4",
        "slash": "^2.0.0",
        "strip-ansi": "^5.0.0"
      },
      "dependencies": {
        "ansi-escapes": {
          "version": "3.2.0",
          "resolved": "https://registry.npmjs.org/ansi-escapes/-/ansi-escapes-3.2.0.tgz",
          "integrity": "sha512-cBhpre4ma+U0T1oM5fXg7Dy1Jw7zzwv7lt/GoCpr+hDQJoYnKVPLL4dCvSEFMmQurOQvSrwT7SL/DAlhBI97RQ==",
          "dev": true
        }
      }
    },
    "@jest/environment": {
      "version": "24.9.0",
      "resolved": "https://registry.npmjs.org/@jest/environment/-/environment-24.9.0.tgz",
      "integrity": "sha512-5A1QluTPhvdIPFYnO3sZC3smkNeXPVELz7ikPbhUj0bQjB07EoE9qtLrem14ZUYWdVayYbsjVwIiL4WBIMV4aQ==",
      "dev": true,
      "requires": {
        "@jest/fake-timers": "^24.9.0",
        "@jest/transform": "^24.9.0",
        "@jest/types": "^24.9.0",
        "jest-mock": "^24.9.0"
      }
    },
    "@jest/fake-timers": {
      "version": "24.9.0",
      "resolved": "https://registry.npmjs.org/@jest/fake-timers/-/fake-timers-24.9.0.tgz",
      "integrity": "sha512-eWQcNa2YSwzXWIMC5KufBh3oWRIijrQFROsIqt6v/NS9Io/gknw1jsAC9c+ih/RQX4A3O7SeWAhQeN0goKhT9A==",
      "dev": true,
      "requires": {
        "@jest/types": "^24.9.0",
        "jest-message-util": "^24.9.0",
        "jest-mock": "^24.9.0"
      }
    },
    "@jest/reporters": {
      "version": "24.9.0",
      "resolved": "https://registry.npmjs.org/@jest/reporters/-/reporters-24.9.0.tgz",
      "integrity": "sha512-mu4X0yjaHrffOsWmVLzitKmmmWSQ3GGuefgNscUSWNiUNcEOSEQk9k3pERKEQVBb0Cnn88+UESIsZEMH3o88Gw==",
      "dev": true,
      "requires": {
        "@jest/environment": "^24.9.0",
        "@jest/test-result": "^24.9.0",
        "@jest/transform": "^24.9.0",
        "@jest/types": "^24.9.0",
        "chalk": "^2.0.1",
        "exit": "^0.1.2",
        "glob": "^7.1.2",
        "istanbul-lib-coverage": "^2.0.2",
        "istanbul-lib-instrument": "^3.0.1",
        "istanbul-lib-report": "^2.0.4",
        "istanbul-lib-source-maps": "^3.0.1",
        "istanbul-reports": "^2.2.6",
        "jest-haste-map": "^24.9.0",
        "jest-resolve": "^24.9.0",
        "jest-runtime": "^24.9.0",
        "jest-util": "^24.9.0",
        "jest-worker": "^24.6.0",
        "node-notifier": "^5.4.2",
        "slash": "^2.0.0",
        "source-map": "^0.6.0",
        "string-length": "^2.0.0"
      }
    },
    "@jest/source-map": {
      "version": "24.9.0",
      "resolved": "https://registry.npmjs.org/@jest/source-map/-/source-map-24.9.0.tgz",
      "integrity": "sha512-/Xw7xGlsZb4MJzNDgB7PW5crou5JqWiBQaz6xyPd3ArOg2nfn/PunV8+olXbbEZzNl591o5rWKE9BRDaFAuIBg==",
      "dev": true,
      "requires": {
        "callsites": "^3.0.0",
        "graceful-fs": "^4.1.15",
        "source-map": "^0.6.0"
      }
    },
    "@jest/test-result": {
      "version": "24.9.0",
      "resolved": "https://registry.npmjs.org/@jest/test-result/-/test-result-24.9.0.tgz",
      "integrity": "sha512-XEFrHbBonBJ8dGp2JmF8kP/nQI/ImPpygKHwQ/SY+es59Z3L5PI4Qb9TQQMAEeYsThG1xF0k6tmG0tIKATNiiA==",
      "dev": true,
      "requires": {
        "@jest/console": "^24.9.0",
        "@jest/types": "^24.9.0",
        "@types/istanbul-lib-coverage": "^2.0.0"
      }
    },
    "@jest/test-sequencer": {
      "version": "24.9.0",
      "resolved": "https://registry.npmjs.org/@jest/test-sequencer/-/test-sequencer-24.9.0.tgz",
      "integrity": "sha512-6qqsU4o0kW1dvA95qfNog8v8gkRN9ph6Lz7r96IvZpHdNipP2cBcb07J1Z45mz/VIS01OHJ3pY8T5fUY38tg4A==",
      "dev": true,
      "requires": {
        "@jest/test-result": "^24.9.0",
        "jest-haste-map": "^24.9.0",
        "jest-runner": "^24.9.0",
        "jest-runtime": "^24.9.0"
      }
    },
    "@jest/transform": {
      "version": "24.9.0",
      "resolved": "https://registry.npmjs.org/@jest/transform/-/transform-24.9.0.tgz",
      "integrity": "sha512-TcQUmyNRxV94S0QpMOnZl0++6RMiqpbH/ZMccFB/amku6Uwvyb1cjYX7xkp5nGNkbX4QPH/FcB6q1HBTHynLmQ==",
      "dev": true,
      "requires": {
        "@babel/core": "^7.1.0",
        "@jest/types": "^24.9.0",
        "babel-plugin-istanbul": "^5.1.0",
        "chalk": "^2.0.1",
        "convert-source-map": "^1.4.0",
        "fast-json-stable-stringify": "^2.0.0",
        "graceful-fs": "^4.1.15",
        "jest-haste-map": "^24.9.0",
        "jest-regex-util": "^24.9.0",
        "jest-util": "^24.9.0",
        "micromatch": "^3.1.10",
        "pirates": "^4.0.1",
        "realpath-native": "^1.1.0",
        "slash": "^2.0.0",
        "source-map": "^0.6.1",
        "write-file-atomic": "2.4.1"
      }
    },
    "@jest/types": {
      "version": "24.9.0",
      "resolved": "https://registry.npmjs.org/@jest/types/-/types-24.9.0.tgz",
      "integrity": "sha512-XKK7ze1apu5JWQ5eZjHITP66AX+QsLlbaJRBGYr8pNzwcAE2JVkwnf0yqjHTsDRcjR0mujy/NmZMXw5kl+kGBw==",
      "dev": true,
      "requires": {
        "@types/istanbul-lib-coverage": "^2.0.0",
        "@types/istanbul-reports": "^1.1.1",
        "@types/yargs": "^13.0.0"
      }
    },
    "@types/babel__core": {
      "version": "7.1.3",
      "resolved": "https://registry.npmjs.org/@types/babel__core/-/babel__core-7.1.3.tgz",
      "integrity": "sha512-8fBo0UR2CcwWxeX7WIIgJ7lXjasFxoYgRnFHUj+hRvKkpiBJbxhdAPTCY6/ZKM0uxANFVzt4yObSLuTiTnazDA==",
      "dev": true,
      "requires": {
        "@babel/parser": "^7.1.0",
        "@babel/types": "^7.0.0",
        "@types/babel__generator": "*",
        "@types/babel__template": "*",
        "@types/babel__traverse": "*"
      }
    },
    "@types/babel__generator": {
      "version": "7.6.1",
      "resolved": "https://registry.npmjs.org/@types/babel__generator/-/babel__generator-7.6.1.tgz",
      "integrity": "sha512-bBKm+2VPJcMRVwNhxKu8W+5/zT7pwNEqeokFOmbvVSqGzFneNxYcEBro9Ac7/N9tlsaPYnZLK8J1LWKkMsLAew==",
      "dev": true,
      "requires": {
        "@babel/types": "^7.0.0"
      }
    },
    "@types/babel__template": {
      "version": "7.0.2",
      "resolved": "https://registry.npmjs.org/@types/babel__template/-/babel__template-7.0.2.tgz",
      "integrity": "sha512-/K6zCpeW7Imzgab2bLkLEbz0+1JlFSrUMdw7KoIIu+IUdu51GWaBZpd3y1VXGVXzynvGa4DaIaxNZHiON3GXUg==",
      "dev": true,
      "requires": {
        "@babel/parser": "^7.1.0",
        "@babel/types": "^7.0.0"
      }
    },
    "@types/babel__traverse": {
      "version": "7.0.8",
      "resolved": "https://registry.npmjs.org/@types/babel__traverse/-/babel__traverse-7.0.8.tgz",
      "integrity": "sha512-yGeB2dHEdvxjP0y4UbRtQaSkXJ9649fYCmIdRoul5kfAoGCwxuCbMhag0k3RPfnuh9kPGm8x89btcfDEXdVWGw==",
      "dev": true,
      "requires": {
        "@babel/types": "^7.3.0"
      }
    },
    "@types/color-name": {
      "version": "1.1.1",
      "resolved": "https://registry.npmjs.org/@types/color-name/-/color-name-1.1.1.tgz",
      "integrity": "sha512-rr+OQyAjxze7GgWrSaJwydHStIhHq2lvY3BOC2Mj7KnzI7XK0Uw1TOOdI9lDoajEbSWLiYgoo4f1R51erQfhPQ=="
    },
    "@types/istanbul-lib-coverage": {
      "version": "2.0.1",
      "resolved": "https://registry.npmjs.org/@types/istanbul-lib-coverage/-/istanbul-lib-coverage-2.0.1.tgz",
      "integrity": "sha512-hRJD2ahnnpLgsj6KWMYSrmXkM3rm2Dl1qkx6IOFD5FnuNPXJIG5L0dhgKXCYTRMGzU4n0wImQ/xfmRc4POUFlg=="
    },
    "@types/istanbul-lib-report": {
      "version": "3.0.0",
      "resolved": "https://registry.npmjs.org/@types/istanbul-lib-report/-/istanbul-lib-report-3.0.0.tgz",
      "integrity": "sha512-plGgXAPfVKFoYfa9NpYDAkseG+g6Jr294RqeqcqDixSbU34MZVJRi/P+7Y8GDpzkEwLaGZZOpKIEmeVZNtKsrg==",
      "requires": {
        "@types/istanbul-lib-coverage": "*"
      }
    },
    "@types/istanbul-reports": {
      "version": "1.1.1",
      "resolved": "https://registry.npmjs.org/@types/istanbul-reports/-/istanbul-reports-1.1.1.tgz",
      "integrity": "sha512-UpYjBi8xefVChsCoBpKShdxTllC9pwISirfoZsUa2AAdQg/Jd2KQGtSbw+ya7GPo7x/wAPlH6JBhKhAsXUEZNA==",
      "requires": {
        "@types/istanbul-lib-coverage": "*",
        "@types/istanbul-lib-report": "*"
      }
    },
    "@types/jest": {
      "version": "26.0.14",
      "resolved": "https://registry.npmjs.org/@types/jest/-/jest-26.0.14.tgz",
      "integrity": "sha512-Hz5q8Vu0D288x3iWXePSn53W7hAjP0H7EQ6QvDO9c7t46mR0lNOLlfuwQ+JkVxuhygHzlzPX+0jKdA3ZgSh+Vg==",
      "requires": {
        "jest-diff": "^25.2.1",
        "pretty-format": "^25.2.1"
      },
      "dependencies": {
        "@jest/types": {
          "version": "25.5.0",
          "resolved": "https://registry.npmjs.org/@jest/types/-/types-25.5.0.tgz",
          "integrity": "sha512-OXD0RgQ86Tu3MazKo8bnrkDRaDXXMGUqd+kTtLtK1Zb7CRzQcaSRPPPV37SvYTdevXEBVxe0HXylEjs8ibkmCw==",
          "requires": {
            "@types/istanbul-lib-coverage": "^2.0.0",
            "@types/istanbul-reports": "^1.1.1",
            "@types/yargs": "^15.0.0",
            "chalk": "^3.0.0"
          }
        },
        "@types/yargs": {
          "version": "15.0.7",
          "resolved": "https://registry.npmjs.org/@types/yargs/-/yargs-15.0.7.tgz",
          "integrity": "sha512-Gf4u3EjaPNcC9cTu4/j2oN14nSVhr8PQ+BvBcBQHAhDZfl0bVIiLgvnRXv/dn58XhTm9UXvBpvJpDlwV65QxOA==",
          "requires": {
            "@types/yargs-parser": "*"
          }
        },
        "ansi-styles": {
          "version": "4.2.1",
          "resolved": "https://registry.npmjs.org/ansi-styles/-/ansi-styles-4.2.1.tgz",
          "integrity": "sha512-9VGjrMsG1vePxcSweQsN20KY/c4zN0h9fLjqAbwbPfahM3t+NL+M9HC8xeXG2I8pX5NoamTGNuomEUFI7fcUjA==",
          "requires": {
            "@types/color-name": "^1.1.1",
            "color-convert": "^2.0.1"
          }
        },
        "chalk": {
          "version": "3.0.0",
          "resolved": "https://registry.npmjs.org/chalk/-/chalk-3.0.0.tgz",
          "integrity": "sha512-4D3B6Wf41KOYRFdszmDqMCGq5VV/uMAB273JILmO+3jAlh8X4qDtdtgCR3fxtbLEMzSx22QdhnDcJvu2u1fVwg==",
          "requires": {
            "ansi-styles": "^4.1.0",
            "supports-color": "^7.1.0"
          }
        },
        "color-convert": {
          "version": "2.0.1",
          "resolved": "https://registry.npmjs.org/color-convert/-/color-convert-2.0.1.tgz",
          "integrity": "sha512-RRECPsj7iu/xb5oKYcsFHSppFNnsj/52OVTRKb4zP5onXwVF3zVmmToNcOfGC+CRDpfK/U584fMg38ZHCaElKQ==",
          "requires": {
            "color-name": "~1.1.4"
          }
        },
        "color-name": {
          "version": "1.1.4",
          "resolved": "https://registry.npmjs.org/color-name/-/color-name-1.1.4.tgz",
          "integrity": "sha512-dOy+3AuW3a2wNbZHIuMZpTcgjGuLU/uBL/ubcZF9OXbDo8ff4O8yVp5Bf0efS8uEoYo5q4Fx7dY9OgQGXgAsQA=="
        },
        "diff-sequences": {
          "version": "25.2.6",
          "resolved": "https://registry.npmjs.org/diff-sequences/-/diff-sequences-25.2.6.tgz",
          "integrity": "sha512-Hq8o7+6GaZeoFjtpgvRBUknSXNeJiCx7V9Fr94ZMljNiCr9n9L8H8aJqgWOQiDDGdyn29fRNcDdRVJ5fdyihfg=="
        },
        "has-flag": {
          "version": "4.0.0",
          "resolved": "https://registry.npmjs.org/has-flag/-/has-flag-4.0.0.tgz",
          "integrity": "sha512-EykJT/Q1KjTWctppgIAgfSO0tKVuZUjhgMr17kqTumMl6Afv3EISleU7qZUzoXDFTAHTDC4NOoG/ZxU3EvlMPQ=="
        },
        "jest-diff": {
          "version": "25.5.0",
          "resolved": "https://registry.npmjs.org/jest-diff/-/jest-diff-25.5.0.tgz",
          "integrity": "sha512-z1kygetuPiREYdNIumRpAHY6RXiGmp70YHptjdaxTWGmA085W3iCnXNx0DhflK3vwrKmrRWyY1wUpkPMVxMK7A==",
          "requires": {
            "chalk": "^3.0.0",
            "diff-sequences": "^25.2.6",
            "jest-get-type": "^25.2.6",
            "pretty-format": "^25.5.0"
          }
        },
        "jest-get-type": {
          "version": "25.2.6",
          "resolved": "https://registry.npmjs.org/jest-get-type/-/jest-get-type-25.2.6.tgz",
          "integrity": "sha512-DxjtyzOHjObRM+sM1knti6or+eOgcGU4xVSb2HNP1TqO4ahsT+rqZg+nyqHWJSvWgKC5cG3QjGFBqxLghiF/Ig=="
        },
        "pretty-format": {
          "version": "25.5.0",
          "resolved": "https://registry.npmjs.org/pretty-format/-/pretty-format-25.5.0.tgz",
          "integrity": "sha512-kbo/kq2LQ/A/is0PQwsEHM7Ca6//bGPPvU6UnsdDRSKTWxT/ru/xb88v4BJf6a69H+uTytOEsTusT9ksd/1iWQ==",
          "requires": {
            "@jest/types": "^25.5.0",
            "ansi-regex": "^5.0.0",
            "ansi-styles": "^4.0.0",
            "react-is": "^16.12.0"
          }
        },
        "supports-color": {
          "version": "7.2.0",
          "resolved": "https://registry.npmjs.org/supports-color/-/supports-color-7.2.0.tgz",
          "integrity": "sha512-qpCAvRl9stuOHveKsn7HncJRvv501qIacKzQlO/+Lwxc9+0q2wLyv4Dfvt80/DPn2pqOBsJdDiogXGR9+OvwRw==",
          "requires": {
            "has-flag": "^4.0.0"
          }
        }
      }
    },
    "@types/stack-utils": {
      "version": "1.0.1",
      "resolved": "https://registry.npmjs.org/@types/stack-utils/-/stack-utils-1.0.1.tgz",
      "integrity": "sha512-l42BggppR6zLmpfU6fq9HEa2oGPEI8yrSPL3GITjfRInppYFahObbIQOQK3UGxEnyQpltZLaPe75046NOZQikw==",
      "dev": true
    },
    "@types/yargs": {
      "version": "13.0.6",
      "resolved": "https://registry.npmjs.org/@types/yargs/-/yargs-13.0.6.tgz",
      "integrity": "sha512-IkltIncDQWv6fcAvnHtJ6KtkmY/vtR3bViOaCzpj/A3yNhlfZAgxNe6AEQD1cQrkYD+YsKVo08DSxvNKEsD7BA==",
      "dev": true,
      "requires": {
        "@types/yargs-parser": "*"
      }
    },
    "@types/yargs-parser": {
      "version": "15.0.0",
      "resolved": "https://registry.npmjs.org/@types/yargs-parser/-/yargs-parser-15.0.0.tgz",
      "integrity": "sha512-FA/BWv8t8ZWJ+gEOnLLd8ygxH/2UFbAvgEonyfN6yWGLKc7zVjbpl2Y4CTjid9h2RfgPP6SEt6uHwEOply00yw=="
    },
    "abab": {
      "version": "2.0.3",
      "resolved": "https://registry.npmjs.org/abab/-/abab-2.0.3.tgz",
      "integrity": "sha512-tsFzPpcttalNjFBCFMqsKYQcWxxen1pgJR56by//QwvJc4/OUS3kPOOttx2tSIfjsylB0pYu7f5D3K1RCxUnUg==",
      "dev": true
    },
    "accepts": {
      "version": "1.3.7",
      "resolved": "https://registry.npmjs.org/accepts/-/accepts-1.3.7.tgz",
      "integrity": "sha512-Il80Qs2WjYlJIBNzNkK6KYqlVMTbZLXgHx2oT0pU/fjRHyEp+PEfEPY0R3WCwAGVOtauxh1hOxNgIf5bv7dQpA==",
      "requires": {
        "mime-types": "~2.1.24",
        "negotiator": "0.6.2"
      }
    },
    "acorn": {
      "version": "7.1.1",
      "resolved": "https://registry.npmjs.org/acorn/-/acorn-7.1.1.tgz",
      "integrity": "sha512-add7dgA5ppRPxCFJoAGfMDi7PIBXq1RtGo7BhbLaxwrXPOmw8gq48Y9ozT01hUKy9byMjlR20EJhu5zlkErEkg==",
      "dev": true
    },
    "acorn-globals": {
      "version": "4.3.4",
      "resolved": "https://registry.npmjs.org/acorn-globals/-/acorn-globals-4.3.4.tgz",
      "integrity": "sha512-clfQEh21R+D0leSbUdWf3OcfqyaCSAQ8Ryq00bofSekfr9W8u1jyYZo6ir0xu9Gtcf7BjcHJpnbZH7JOCpP60A==",
      "dev": true,
      "requires": {
        "acorn": "^6.0.1",
        "acorn-walk": "^6.0.1"
      },
      "dependencies": {
        "acorn": {
          "version": "6.4.1",
          "resolved": "https://registry.npmjs.org/acorn/-/acorn-6.4.1.tgz",
          "integrity": "sha512-ZVA9k326Nwrj3Cj9jlh3wGFutC2ZornPNARZwsNYqQYgN0EsV2d53w5RN/co65Ohn4sUAUtb1rSUAOD6XN9idA==",
          "dev": true
        }
      }
    },
    "acorn-jsx": {
      "version": "5.1.0",
      "resolved": "https://registry.npmjs.org/acorn-jsx/-/acorn-jsx-5.1.0.tgz",
      "integrity": "sha512-tMUqwBWfLFbJbizRmEcWSLw6HnFzfdJs2sOJEOwwtVPMoH/0Ay+E703oZz78VSXZiiDcZrQ5XKjPIUQixhmgVw==",
      "dev": true
    },
    "acorn-walk": {
      "version": "6.2.0",
      "resolved": "https://registry.npmjs.org/acorn-walk/-/acorn-walk-6.2.0.tgz",
      "integrity": "sha512-7evsyfH1cLOCdAzZAd43Cic04yKydNx0cF+7tiA19p1XnLLPU4dpCQOqpjqwokFe//vS0QqfqqjCS2JkiIs0cA==",
      "dev": true
    },
    "ajv": {
      "version": "6.11.0",
      "resolved": "https://registry.npmjs.org/ajv/-/ajv-6.11.0.tgz",
      "integrity": "sha512-nCprB/0syFYy9fVYU1ox1l2KN8S9I+tziH8D4zdZuLT3N6RMlGSGt5FSTpAiHB/Whv8Qs1cWHma1aMKZyaHRKA==",
      "dev": true,
      "requires": {
        "fast-deep-equal": "^3.1.1",
        "fast-json-stable-stringify": "^2.0.0",
        "json-schema-traverse": "^0.4.1",
        "uri-js": "^4.2.2"
      }
    },
    "ansi-escapes": {
      "version": "4.3.0",
      "resolved": "https://registry.npmjs.org/ansi-escapes/-/ansi-escapes-4.3.0.tgz",
      "integrity": "sha512-EiYhwo0v255HUL6eDyuLrXEkTi7WwVCLAw+SeOQ7M7qdun1z1pum4DEm/nuqIVbPvi9RPPc9k9LbyBv6H0DwVg==",
      "dev": true,
      "requires": {
        "type-fest": "^0.8.1"
      }
    },
    "ansi-regex": {
      "version": "5.0.0",
      "resolved": "https://registry.npmjs.org/ansi-regex/-/ansi-regex-5.0.0.tgz",
      "integrity": "sha512-bY6fj56OUQ0hU1KjFNDQuJFezqKdrAyFdIevADiqrWHwSlbmBNMHp5ak2f40Pm8JTFyM2mqxkG6ngkHO11f/lg=="
    },
    "ansi-styles": {
      "version": "3.2.1",
      "resolved": "https://registry.npmjs.org/ansi-styles/-/ansi-styles-3.2.1.tgz",
      "integrity": "sha512-VT0ZI6kZRdTh8YyJw3SMbYm/u+NqfsAxEpWO0Pf9sq8/e94WxxOpPKx9FR1FlyCtOVDNOQ+8ntlqFxiRc+r5qA==",
      "dev": true,
      "requires": {
        "color-convert": "^1.9.0"
      }
    },
    "anymatch": {
      "version": "2.0.0",
      "resolved": "https://registry.npmjs.org/anymatch/-/anymatch-2.0.0.tgz",
      "integrity": "sha512-5teOsQWABXHHBFP9y3skS5P3d/WfWXpv3FUpy+LorMrNYaT9pI4oLMQX7jzQ2KklNpGpWHzdCXTDT2Y3XGlZBw==",
      "dev": true,
      "requires": {
        "micromatch": "^3.1.4",
        "normalize-path": "^2.1.1"
      }
    },
    "argparse": {
      "version": "1.0.10",
      "resolved": "https://registry.npmjs.org/argparse/-/argparse-1.0.10.tgz",
      "integrity": "sha512-o5Roy6tNG4SL/FOkCAN6RzjiakZS25RLYFrcMttJqbdd8BWrnA+fGz57iN5Pb06pvBGvl5gQ0B48dJlslXvoTg==",
      "dev": true,
      "requires": {
        "sprintf-js": "~1.0.2"
      }
    },
    "arr-diff": {
      "version": "4.0.0",
      "resolved": "https://registry.npmjs.org/arr-diff/-/arr-diff-4.0.0.tgz",
      "integrity": "sha1-1kYQdP6/7HHn4VI1dhoyml3HxSA=",
      "dev": true
    },
    "arr-flatten": {
      "version": "1.1.0",
      "resolved": "https://registry.npmjs.org/arr-flatten/-/arr-flatten-1.1.0.tgz",
      "integrity": "sha512-L3hKV5R/p5o81R7O02IGnwpDmkp6E982XhtbuwSe3O4qOtMMMtodicASA1Cny2U+aCXcNpml+m4dPsvsJ3jatg==",
      "dev": true
    },
    "arr-union": {
      "version": "3.1.0",
      "resolved": "https://registry.npmjs.org/arr-union/-/arr-union-3.1.0.tgz",
      "integrity": "sha1-45sJrqne+Gao8gbiiK9jkZuuOcQ=",
      "dev": true
    },
    "array-equal": {
      "version": "1.0.0",
      "resolved": "https://registry.npmjs.org/array-equal/-/array-equal-1.0.0.tgz",
      "integrity": "sha1-jCpe8kcv2ep0KwTHenUJO6J1fJM=",
      "dev": true
    },
    "array-flatten": {
      "version": "1.1.1",
      "resolved": "https://registry.npmjs.org/array-flatten/-/array-flatten-1.1.1.tgz",
      "integrity": "sha1-ml9pkFGx5wczKPKgCJaLZOopVdI="
    },
    "array-includes": {
      "version": "3.1.1",
      "resolved": "https://registry.npmjs.org/array-includes/-/array-includes-3.1.1.tgz",
      "integrity": "sha512-c2VXaCHl7zPsvpkFsw4nxvFie4fh1ur9bpcgsVkIjqn0H/Xwdg+7fv3n2r/isyS8EBj5b06M9kHyZuIr4El6WQ==",
      "dev": true,
      "requires": {
        "define-properties": "^1.1.3",
        "es-abstract": "^1.17.0",
        "is-string": "^1.0.5"
      }
    },
    "array-unique": {
      "version": "0.3.2",
      "resolved": "https://registry.npmjs.org/array-unique/-/array-unique-0.3.2.tgz",
      "integrity": "sha1-qJS3XUvE9s1nnvMkSp/Y9Gri1Cg=",
      "dev": true
    },
    "array.prototype.flat": {
      "version": "1.2.3",
      "resolved": "https://registry.npmjs.org/array.prototype.flat/-/array.prototype.flat-1.2.3.tgz",
      "integrity": "sha512-gBlRZV0VSmfPIeWfuuy56XZMvbVfbEUnOXUvt3F/eUUUSyzlgLxhEX4YAEpxNAogRGehPSnfXyPtYyKAhkzQhQ==",
      "dev": true,
      "requires": {
        "define-properties": "^1.1.3",
        "es-abstract": "^1.17.0-next.1"
      }
    },
    "asn1": {
      "version": "0.2.4",
      "resolved": "https://registry.npmjs.org/asn1/-/asn1-0.2.4.tgz",
      "integrity": "sha512-jxwzQpLQjSmWXgwaCZE9Nz+glAG01yF1QnWgbhGwHI5A6FRIEY6IVqtHhIepHqI7/kyEyQEagBC5mBEFlIYvdg==",
      "dev": true,
      "requires": {
        "safer-buffer": "~2.1.0"
      }
    },
    "assert-plus": {
      "version": "1.0.0",
      "resolved": "https://registry.npmjs.org/assert-plus/-/assert-plus-1.0.0.tgz",
      "integrity": "sha1-8S4PPF13sLHN2RRpQuTpbB5N1SU=",
      "dev": true
    },
    "assign-symbols": {
      "version": "1.0.0",
      "resolved": "https://registry.npmjs.org/assign-symbols/-/assign-symbols-1.0.0.tgz",
      "integrity": "sha1-WWZ/QfrdTyDMvCu5a41Pf3jsA2c=",
      "dev": true
    },
    "astral-regex": {
      "version": "1.0.0",
      "resolved": "https://registry.npmjs.org/astral-regex/-/astral-regex-1.0.0.tgz",
      "integrity": "sha512-+Ryf6g3BKoRc7jfp7ad8tM4TtMiaWvbF/1/sQcZPkkS7ag3D5nMBCe2UfOTONtAkaG0tO0ij3C5Lwmf1EiyjHg==",
      "dev": true
    },
    "async": {
      "version": "3.1.1",
      "resolved": "https://registry.npmjs.org/async/-/async-3.1.1.tgz",
      "integrity": "sha512-X5Dj8hK1pJNC2Wzo2Rcp9FBVdJMGRR/S7V+lH46s8GVFhtbo5O4Le5GECCF/8PISVdkUA6mMPvgz7qTTD1rf1g=="
    },
    "async-limiter": {
      "version": "1.0.1",
      "resolved": "https://registry.npmjs.org/async-limiter/-/async-limiter-1.0.1.tgz",
      "integrity": "sha512-csOlWGAcRFJaI6m+F2WKdnMKr4HhdhFVBk0H/QbJFMCr+uO2kwohwXQPxw/9OCxp05r5ghVBFSyioixx3gfkNQ==",
      "dev": true
    },
    "asynckit": {
      "version": "0.4.0",
      "resolved": "https://registry.npmjs.org/asynckit/-/asynckit-0.4.0.tgz",
      "integrity": "sha1-x57Zf380y48robyXkLzDZkdLS3k=",
      "dev": true
    },
    "atob": {
      "version": "2.1.2",
      "resolved": "https://registry.npmjs.org/atob/-/atob-2.1.2.tgz",
      "integrity": "sha512-Wm6ukoaOGJi/73p/cl2GvLjTI5JM1k/O14isD73YML8StrH/7/lRFgmg8nICZgD3bZZvjwCGxtMOD3wWNAu8cg==",
      "dev": true
    },
    "aws-sign2": {
      "version": "0.7.0",
      "resolved": "https://registry.npmjs.org/aws-sign2/-/aws-sign2-0.7.0.tgz",
      "integrity": "sha1-tG6JCTSpWR8tL2+G1+ap8bP+dqg=",
      "dev": true
    },
    "aws4": {
      "version": "1.9.1",
      "resolved": "https://registry.npmjs.org/aws4/-/aws4-1.9.1.tgz",
      "integrity": "sha512-wMHVg2EOHaMRxbzgFJ9gtjOOCrI80OHLG14rxi28XwOW8ux6IiEbRCGGGqCtdAIg4FQCbW20k9RsT4y3gJlFug==",
      "dev": true
    },
    "babel-jest": {
      "version": "24.9.0",
      "resolved": "https://registry.npmjs.org/babel-jest/-/babel-jest-24.9.0.tgz",
      "integrity": "sha512-ntuddfyiN+EhMw58PTNL1ph4C9rECiQXjI4nMMBKBaNjXvqLdkXpPRcMSr4iyBrJg/+wz9brFUD6RhOAT6r4Iw==",
      "dev": true,
      "requires": {
        "@jest/transform": "^24.9.0",
        "@jest/types": "^24.9.0",
        "@types/babel__core": "^7.1.0",
        "babel-plugin-istanbul": "^5.1.0",
        "babel-preset-jest": "^24.9.0",
        "chalk": "^2.4.2",
        "slash": "^2.0.0"
      }
    },
    "babel-plugin-istanbul": {
      "version": "5.2.0",
      "resolved": "https://registry.npmjs.org/babel-plugin-istanbul/-/babel-plugin-istanbul-5.2.0.tgz",
      "integrity": "sha512-5LphC0USA8t4i1zCtjbbNb6jJj/9+X6P37Qfirc/70EQ34xKlMW+a1RHGwxGI+SwWpNwZ27HqvzAobeqaXwiZw==",
      "dev": true,
      "requires": {
        "@babel/helper-plugin-utils": "^7.0.0",
        "find-up": "^3.0.0",
        "istanbul-lib-instrument": "^3.3.0",
        "test-exclude": "^5.2.3"
      },
      "dependencies": {
        "find-up": {
          "version": "3.0.0",
          "resolved": "https://registry.npmjs.org/find-up/-/find-up-3.0.0.tgz",
          "integrity": "sha512-1yD6RmLI1XBfxugvORwlck6f75tYL+iR0jqwsOrOxMZyGYqUuDhJ0l4AXdO1iX/FTs9cBAMEk1gWSEx1kSbylg==",
          "dev": true,
          "requires": {
            "locate-path": "^3.0.0"
          }
        },
        "locate-path": {
          "version": "3.0.0",
          "resolved": "https://registry.npmjs.org/locate-path/-/locate-path-3.0.0.tgz",
          "integrity": "sha512-7AO748wWnIhNqAuaty2ZWHkQHRSNfPVIsPIfwEOWO22AmaoVrWavlOcMR5nzTLNYvp36X220/maaRsrec1G65A==",
          "dev": true,
          "requires": {
            "p-locate": "^3.0.0",
            "path-exists": "^3.0.0"
          }
        },
        "p-limit": {
          "version": "2.2.2",
          "resolved": "https://registry.npmjs.org/p-limit/-/p-limit-2.2.2.tgz",
          "integrity": "sha512-WGR+xHecKTr7EbUEhyLSh5Dube9JtdiG78ufaeLxTgpudf/20KqyMioIUZJAezlTIi6evxuoUs9YXc11cU+yzQ==",
          "dev": true,
          "requires": {
            "p-try": "^2.0.0"
          }
        },
        "p-locate": {
          "version": "3.0.0",
          "resolved": "https://registry.npmjs.org/p-locate/-/p-locate-3.0.0.tgz",
          "integrity": "sha512-x+12w/To+4GFfgJhBEpiDcLozRJGegY+Ei7/z0tSLkMmxGZNybVMSfWj9aJn8Z5Fc7dBUNJOOVgPv2H7IwulSQ==",
          "dev": true,
          "requires": {
            "p-limit": "^2.0.0"
          }
        },
        "p-try": {
          "version": "2.2.0",
          "resolved": "https://registry.npmjs.org/p-try/-/p-try-2.2.0.tgz",
          "integrity": "sha512-R4nPAVTAU0B9D35/Gk3uJf/7XYbQcyohSKdvAxIRSNghFl4e71hVoGnBNQz9cWaXxO2I10KTC+3jMdvvoKw6dQ==",
          "dev": true
        }
      }
    },
    "babel-plugin-jest-hoist": {
      "version": "24.9.0",
      "resolved": "https://registry.npmjs.org/babel-plugin-jest-hoist/-/babel-plugin-jest-hoist-24.9.0.tgz",
      "integrity": "sha512-2EMA2P8Vp7lG0RAzr4HXqtYwacfMErOuv1U3wrvxHX6rD1sV6xS3WXG3r8TRQ2r6w8OhvSdWt+z41hQNwNm3Xw==",
      "dev": true,
      "requires": {
        "@types/babel__traverse": "^7.0.6"
      }
    },
    "babel-preset-jest": {
      "version": "24.9.0",
      "resolved": "https://registry.npmjs.org/babel-preset-jest/-/babel-preset-jest-24.9.0.tgz",
      "integrity": "sha512-izTUuhE4TMfTRPF92fFwD2QfdXaZW08qvWTFCI51V8rW5x00UuPgc3ajRoWofXOuxjfcOM5zzSYsQS3H8KGCAg==",
      "dev": true,
      "requires": {
        "@babel/plugin-syntax-object-rest-spread": "^7.0.0",
        "babel-plugin-jest-hoist": "^24.9.0"
      }
    },
    "balanced-match": {
      "version": "1.0.0",
      "resolved": "https://registry.npmjs.org/balanced-match/-/balanced-match-1.0.0.tgz",
      "integrity": "sha1-ibTRmasr7kneFk6gK4nORi1xt2c=",
      "dev": true
    },
    "base": {
      "version": "0.11.2",
      "resolved": "https://registry.npmjs.org/base/-/base-0.11.2.tgz",
      "integrity": "sha512-5T6P4xPgpp0YDFvSWwEZ4NoE3aM4QBQXDzmVbraCkFj8zHM+mba8SyqB5DbZWyR7mYHo6Y7BdQo3MoA4m0TeQg==",
      "dev": true,
      "requires": {
        "cache-base": "^1.0.1",
        "class-utils": "^0.3.5",
        "component-emitter": "^1.2.1",
        "define-property": "^1.0.0",
        "isobject": "^3.0.1",
        "mixin-deep": "^1.2.0",
        "pascalcase": "^0.1.1"
      },
      "dependencies": {
        "define-property": {
          "version": "1.0.0",
          "resolved": "https://registry.npmjs.org/define-property/-/define-property-1.0.0.tgz",
          "integrity": "sha1-dp66rz9KY6rTr56NMEybvnm/sOY=",
          "dev": true,
          "requires": {
            "is-descriptor": "^1.0.0"
          }
        },
        "is-accessor-descriptor": {
          "version": "1.0.0",
          "resolved": "https://registry.npmjs.org/is-accessor-descriptor/-/is-accessor-descriptor-1.0.0.tgz",
          "integrity": "sha512-m5hnHTkcVsPfqx3AKlyttIPb7J+XykHvJP2B9bZDjlhLIoEq4XoK64Vg7boZlVWYK6LUY94dYPEE7Lh0ZkZKcQ==",
          "dev": true,
          "requires": {
            "kind-of": "^6.0.0"
          }
        },
        "is-data-descriptor": {
          "version": "1.0.0",
          "resolved": "https://registry.npmjs.org/is-data-descriptor/-/is-data-descriptor-1.0.0.tgz",
          "integrity": "sha512-jbRXy1FmtAoCjQkVmIVYwuuqDFUbaOeDjmed1tOGPrsMhtJA4rD9tkgA0F1qJ3gRFRXcHYVkdeaP50Q5rE/jLQ==",
          "dev": true,
          "requires": {
            "kind-of": "^6.0.0"
          }
        },
        "is-descriptor": {
          "version": "1.0.2",
          "resolved": "https://registry.npmjs.org/is-descriptor/-/is-descriptor-1.0.2.tgz",
          "integrity": "sha512-2eis5WqQGV7peooDyLmNEPUrps9+SXX5c9pL3xEB+4e9HnGuDa7mB7kHxHw4CbqS9k1T2hOH3miL8n8WtiYVtg==",
          "dev": true,
          "requires": {
            "is-accessor-descriptor": "^1.0.0",
            "is-data-descriptor": "^1.0.0",
            "kind-of": "^6.0.2"
          }
        }
      }
    },
    "bcrypt-pbkdf": {
      "version": "1.0.2",
      "resolved": "https://registry.npmjs.org/bcrypt-pbkdf/-/bcrypt-pbkdf-1.0.2.tgz",
      "integrity": "sha1-pDAdOJtqQ/m2f/PKEaP2Y342Dp4=",
      "dev": true,
      "requires": {
        "tweetnacl": "^0.14.3"
      }
    },
    "bindings": {
      "version": "1.5.0",
      "resolved": "https://registry.npmjs.org/bindings/-/bindings-1.5.0.tgz",
      "integrity": "sha512-p2q/t/mhvuOj/UeLlV6566GD/guowlr0hHxClI0W9m7MWYkL1F0hLo+0Aexs9HSPCtR1SXQ0TD3MMKrXZajbiQ==",
      "requires": {
        "file-uri-to-path": "1.0.0"
      }
    },
    "body-parser": {
      "version": "1.19.0",
      "resolved": "https://registry.npmjs.org/body-parser/-/body-parser-1.19.0.tgz",
      "integrity": "sha512-dhEPs72UPbDnAQJ9ZKMNTP6ptJaionhP5cBb541nXPlW60Jepo9RV/a4fX4XWW9CuFNK22krhrj1+rgzifNCsw==",
      "requires": {
        "bytes": "3.1.0",
        "content-type": "~1.0.4",
        "debug": "2.6.9",
        "depd": "~1.1.2",
        "http-errors": "1.7.2",
        "iconv-lite": "0.4.24",
        "on-finished": "~2.3.0",
        "qs": "6.7.0",
        "raw-body": "2.4.0",
        "type-is": "~1.6.17"
      }
    },
    "boolean": {
      "version": "3.0.1",
      "resolved": "https://registry.npmjs.org/boolean/-/boolean-3.0.1.tgz",
      "integrity": "sha512-HRZPIjPcbwAVQvOTxR4YE3o8Xs98NqbbL1iEZDCz7CL8ql0Lt5iOyJFxfnAB0oFs8Oh02F/lLlg30Mexv46LjA=="
    },
    "brace-expansion": {
      "version": "1.1.11",
      "resolved": "https://registry.npmjs.org/brace-expansion/-/brace-expansion-1.1.11.tgz",
      "integrity": "sha512-iCuPHDFgrHX7H2vEI/5xpz07zSHB00TpugqhmYtVmMO6518mCuRMoOYFldEBl0g187ufozdaHgWKcYFb61qGiA==",
      "dev": true,
      "requires": {
        "balanced-match": "^1.0.0",
        "concat-map": "0.0.1"
      }
    },
    "braces": {
      "version": "2.3.2",
      "resolved": "https://registry.npmjs.org/braces/-/braces-2.3.2.tgz",
      "integrity": "sha512-aNdbnj9P8PjdXU4ybaWLK2IF3jc/EoDYbC7AazW6to3TRsfXxscC9UXOB5iDiEQrkyIbWp2SLQda4+QAa7nc3w==",
      "dev": true,
      "requires": {
        "arr-flatten": "^1.1.0",
        "array-unique": "^0.3.2",
        "extend-shallow": "^2.0.1",
        "fill-range": "^4.0.0",
        "isobject": "^3.0.1",
        "repeat-element": "^1.1.2",
        "snapdragon": "^0.8.1",
        "snapdragon-node": "^2.0.1",
        "split-string": "^3.0.2",
        "to-regex": "^3.0.1"
      },
      "dependencies": {
        "extend-shallow": {
          "version": "2.0.1",
          "resolved": "https://registry.npmjs.org/extend-shallow/-/extend-shallow-2.0.1.tgz",
          "integrity": "sha1-Ua99YUrZqfYQ6huvu5idaxxWiQ8=",
          "dev": true,
          "requires": {
            "is-extendable": "^0.1.0"
          }
        }
      }
    },
    "browser-process-hrtime": {
      "version": "0.1.3",
      "resolved": "https://registry.npmjs.org/browser-process-hrtime/-/browser-process-hrtime-0.1.3.tgz",
      "integrity": "sha512-bRFnI4NnjO6cnyLmOV/7PVoDEMJChlcfN0z4s1YMBY989/SvlfMI1lgCnkFUs53e9gQF+w7qu7XdllSTiSl8Aw==",
      "dev": true
    },
    "browser-resolve": {
      "version": "1.11.3",
      "resolved": "https://registry.npmjs.org/browser-resolve/-/browser-resolve-1.11.3.tgz",
      "integrity": "sha512-exDi1BYWB/6raKHmDTCicQfTkqwN5fioMFV4j8BsfMU4R2DK/QfZfK7kOVkmWCNANf0snkBzqGqAJBao9gZMdQ==",
      "dev": true,
      "requires": {
        "resolve": "1.1.7"
      },
      "dependencies": {
        "resolve": {
          "version": "1.1.7",
          "resolved": "https://registry.npmjs.org/resolve/-/resolve-1.1.7.tgz",
          "integrity": "sha1-IDEU2CrSxe2ejgQRs5ModeiJ6Xs=",
          "dev": true
        }
      }
    },
    "bser": {
      "version": "2.1.1",
      "resolved": "https://registry.npmjs.org/bser/-/bser-2.1.1.tgz",
      "integrity": "sha512-gQxTNE/GAfIIrmHLUE3oJyp5FO6HRBfhjnw4/wMmA63ZGDJnWBmgY/lyQBpnDUkGmAhbSe39tx2d/iTOAfglwQ==",
      "dev": true,
      "requires": {
        "node-int64": "^0.4.0"
      }
    },
    "buffer-from": {
      "version": "1.1.1",
      "resolved": "https://registry.npmjs.org/buffer-from/-/buffer-from-1.1.1.tgz",
      "integrity": "sha512-MQcXEUbCKtEo7bhqEs6560Hyd4XaovZlO/k9V3hjVUF/zwW7KBVdSK4gIt/bzwS9MbR5qob+F5jusZsb0YQK2A==",
      "dev": true
    },
    "bytes": {
      "version": "3.1.0",
      "resolved": "https://registry.npmjs.org/bytes/-/bytes-3.1.0.tgz",
      "integrity": "sha512-zauLjrfCG+xvoyaqLoV8bLVXXNGC4JqlxFCutSDWA6fJrTo2ZuvLYTqZ7aHBLZSMOopbzwv8f+wZcVzfVTI2Dg=="
    },
    "cache-base": {
      "version": "1.0.1",
      "resolved": "https://registry.npmjs.org/cache-base/-/cache-base-1.0.1.tgz",
      "integrity": "sha512-AKcdTnFSWATd5/GCPRxr2ChwIJ85CeyrEyjRHlKxQ56d4XJMGym0uAiKn0xbLOGOl3+yRpOTi484dVCEc5AUzQ==",
      "dev": true,
      "requires": {
        "collection-visit": "^1.0.0",
        "component-emitter": "^1.2.1",
        "get-value": "^2.0.6",
        "has-value": "^1.0.0",
        "isobject": "^3.0.1",
        "set-value": "^2.0.0",
        "to-object-path": "^0.3.0",
        "union-value": "^1.0.0",
        "unset-value": "^1.0.0"
      }
    },
    "callsites": {
      "version": "3.1.0",
      "resolved": "https://registry.npmjs.org/callsites/-/callsites-3.1.0.tgz",
      "integrity": "sha512-P8BjAsXvZS+VIDUI11hHCQEv74YT67YUi5JJFNWIqL235sBmjX4+qx9Muvls5ivyNENctx46xQLQ3aTuE7ssaQ==",
      "dev": true
    },
    "camelcase": {
      "version": "5.3.1",
      "resolved": "https://registry.npmjs.org/camelcase/-/camelcase-5.3.1.tgz",
      "integrity": "sha512-L28STB170nwWS63UjtlEOE3dldQApaJXZkOI1uMFfzf3rRuPegHaHesyee+YxQ+W6SvRDQV6UrdOdRiR153wJg==",
      "dev": true
    },
    "capture-exit": {
      "version": "2.0.0",
      "resolved": "https://registry.npmjs.org/capture-exit/-/capture-exit-2.0.0.tgz",
      "integrity": "sha512-PiT/hQmTonHhl/HFGN+Lx3JJUznrVYJ3+AQsnthneZbvW7x+f08Tk7yLJTLEOUvBTbduLeeBkxEaYXUOUrRq6g==",
      "dev": true,
      "requires": {
        "rsvp": "^4.8.4"
      }
    },
    "caseless": {
      "version": "0.12.0",
      "resolved": "https://registry.npmjs.org/caseless/-/caseless-0.12.0.tgz",
      "integrity": "sha1-G2gcIf+EAzyCZUMJBolCDRhxUdw=",
      "dev": true
    },
    "chalk": {
      "version": "2.4.2",
      "resolved": "https://registry.npmjs.org/chalk/-/chalk-2.4.2.tgz",
      "integrity": "sha512-Mti+f9lpJNcwF4tWV8/OrTTtF1gZi+f8FqlyAdouralcFWFQWF2+NgCHShjkCb+IFBLq9buZwE1xckQU4peSuQ==",
      "dev": true,
      "requires": {
        "ansi-styles": "^3.2.1",
        "escape-string-regexp": "^1.0.5",
        "supports-color": "^5.3.0"
      }
    },
    "chardet": {
      "version": "0.7.0",
      "resolved": "https://registry.npmjs.org/chardet/-/chardet-0.7.0.tgz",
      "integrity": "sha512-mT8iDcrh03qDGRRmoA2hmBJnxpllMR+0/0qlzjqZES6NdiWDcZkCNAk4rPFZ9Q85r27unkiNNg8ZOiwZXBHwcA==",
      "dev": true
    },
    "ci-info": {
      "version": "2.0.0",
      "resolved": "https://registry.npmjs.org/ci-info/-/ci-info-2.0.0.tgz",
      "integrity": "sha512-5tK7EtrZ0N+OLFMthtqOj4fI2Jeb88C4CAZPu25LDVUgXJ0A3Js4PMGqrn0JU1W0Mh1/Z8wZzYPxqUrXeBboCQ==",
      "dev": true
    },
    "class-utils": {
      "version": "0.3.6",
      "resolved": "https://registry.npmjs.org/class-utils/-/class-utils-0.3.6.tgz",
      "integrity": "sha512-qOhPa/Fj7s6TY8H8esGu5QNpMMQxz79h+urzrNYN6mn+9BnxlDGf5QZ+XeCDsxSjPqsSR56XOZOJmpeurnLMeg==",
      "dev": true,
      "requires": {
        "arr-union": "^3.1.0",
        "define-property": "^0.2.5",
        "isobject": "^3.0.0",
        "static-extend": "^0.1.1"
      },
      "dependencies": {
        "define-property": {
          "version": "0.2.5",
          "resolved": "https://registry.npmjs.org/define-property/-/define-property-0.2.5.tgz",
          "integrity": "sha1-w1se+RjsPJkPmlvFe+BKrOxcgRY=",
          "dev": true,
          "requires": {
            "is-descriptor": "^0.1.0"
          }
        }
      }
    },
    "cli-cursor": {
      "version": "3.1.0",
      "resolved": "https://registry.npmjs.org/cli-cursor/-/cli-cursor-3.1.0.tgz",
      "integrity": "sha512-I/zHAwsKf9FqGoXM4WWRACob9+SNukZTd94DWF57E4toouRulbCxcUh6RKUEOQlYTHJnzkPMySvPNaaSLNfLZw==",
      "dev": true,
      "requires": {
        "restore-cursor": "^3.1.0"
      }
    },
    "cli-width": {
      "version": "2.2.0",
      "resolved": "https://registry.npmjs.org/cli-width/-/cli-width-2.2.0.tgz",
      "integrity": "sha1-/xnt6Kml5XkyQUewwR8PvLq+1jk=",
      "dev": true
    },
    "cliui": {
      "version": "5.0.0",
      "resolved": "https://registry.npmjs.org/cliui/-/cliui-5.0.0.tgz",
      "integrity": "sha512-PYeGSEmmHM6zvoef2w8TPzlrnNpXIjTipYK780YswmIP9vjxmd6Y2a3CB2Ks6/AU8NHjZugXvo8w3oWM2qnwXA==",
      "dev": true,
      "requires": {
        "string-width": "^3.1.0",
        "strip-ansi": "^5.2.0",
        "wrap-ansi": "^5.1.0"
      },
      "dependencies": {
        "emoji-regex": {
          "version": "7.0.3",
          "resolved": "https://registry.npmjs.org/emoji-regex/-/emoji-regex-7.0.3.tgz",
          "integrity": "sha512-CwBLREIQ7LvYFB0WyRvwhq5N5qPhc6PMjD6bYggFlI5YyDgl+0vxq5VHbMOFqLg7hfWzmu8T5Z1QofhmTIhItA==",
          "dev": true
        },
        "is-fullwidth-code-point": {
          "version": "2.0.0",
          "resolved": "https://registry.npmjs.org/is-fullwidth-code-point/-/is-fullwidth-code-point-2.0.0.tgz",
          "integrity": "sha1-o7MKXE8ZkYMWeqq5O+764937ZU8=",
          "dev": true
        },
        "string-width": {
          "version": "3.1.0",
          "resolved": "https://registry.npmjs.org/string-width/-/string-width-3.1.0.tgz",
          "integrity": "sha512-vafcv6KjVZKSgz06oM/H6GDBrAtz8vdhQakGjFIvNrHA6y3HCF1CInLy+QLq8dTJPQ1b+KDUqDFctkdRW44e1w==",
          "dev": true,
          "requires": {
            "emoji-regex": "^7.0.1",
            "is-fullwidth-code-point": "^2.0.0",
            "strip-ansi": "^5.1.0"
          }
        }
      }
    },
    "co": {
      "version": "4.6.0",
      "resolved": "https://registry.npmjs.org/co/-/co-4.6.0.tgz",
      "integrity": "sha1-bqa989hTrlTMuOR7+gvz+QMfsYQ=",
      "dev": true
    },
    "collection-visit": {
      "version": "1.0.0",
      "resolved": "https://registry.npmjs.org/collection-visit/-/collection-visit-1.0.0.tgz",
      "integrity": "sha1-S8A3PBZLwykbTTaMgpzxqApZ3KA=",
      "dev": true,
      "requires": {
        "map-visit": "^1.0.0",
        "object-visit": "^1.0.0"
      }
    },
    "color": {
      "version": "3.0.0",
      "resolved": "https://registry.npmjs.org/color/-/color-3.0.0.tgz",
      "integrity": "sha512-jCpd5+s0s0t7p3pHQKpnJ0TpQKKdleP71LWcA0aqiljpiuAkOSUFN/dyH8ZwF0hRmFlrIuRhufds1QyEP9EB+w==",
      "requires": {
        "color-convert": "^1.9.1",
        "color-string": "^1.5.2"
      }
    },
    "color-convert": {
      "version": "1.9.3",
      "resolved": "https://registry.npmjs.org/color-convert/-/color-convert-1.9.3.tgz",
      "integrity": "sha512-QfAUtd+vFdAtFQcC8CCyYt1fYWxSqAiK2cSD6zDB8N3cpsEBAvRxp9zOGg6G/SHHJYAT88/az/IuDGALsNVbGg==",
      "requires": {
        "color-name": "1.1.3"
      }
    },
    "color-name": {
      "version": "1.1.3",
      "resolved": "https://registry.npmjs.org/color-name/-/color-name-1.1.3.tgz",
      "integrity": "sha1-p9BVi9icQveV3UIyj3QIMcpTvCU="
    },
    "color-string": {
      "version": "1.5.3",
      "resolved": "https://registry.npmjs.org/color-string/-/color-string-1.5.3.tgz",
      "integrity": "sha512-dC2C5qeWoYkxki5UAXapdjqO672AM4vZuPGRQfO8b5HKuKGBbKWpITyDYN7TOFKvRW7kOgAn3746clDBMDJyQw==",
      "requires": {
        "color-name": "^1.0.0",
        "simple-swizzle": "^0.2.2"
      }
    },
    "colornames": {
      "version": "1.1.1",
      "resolved": "https://registry.npmjs.org/colornames/-/colornames-1.1.1.tgz",
      "integrity": "sha1-+IiQMGhcfE/54qVZ9Qd+t2qBb5Y="
    },
    "colors": {
      "version": "1.4.0",
      "resolved": "https://registry.npmjs.org/colors/-/colors-1.4.0.tgz",
      "integrity": "sha512-a+UqTh4kgZg/SlGvfbzDHpgRu7AAQOmmqRHJnxhRZICKFUT91brVhNNt58CMWU9PsBbv3PDCZUHbVxuDiH2mtA=="
    },
    "colorspace": {
      "version": "1.1.2",
      "resolved": "https://registry.npmjs.org/colorspace/-/colorspace-1.1.2.tgz",
      "integrity": "sha512-vt+OoIP2d76xLhjwbBaucYlNSpPsrJWPlBTtwCpQKIu6/CSMutyzX93O/Do0qzpH3YoHEes8YEFXyZ797rEhzQ==",
      "requires": {
        "color": "3.0.x",
        "text-hex": "1.0.x"
      }
    },
    "combined-stream": {
      "version": "1.0.8",
      "resolved": "https://registry.npmjs.org/combined-stream/-/combined-stream-1.0.8.tgz",
      "integrity": "sha512-FQN4MRfuJeHf7cBbBMJFXhKSDq+2kAArBlmRBvcvFE5BB1HZKXtSFASDhdlz9zOYwxh8lDdnvmMOe/+5cdoEdg==",
      "dev": true,
      "requires": {
        "delayed-stream": "~1.0.0"
      }
    },
    "component-emitter": {
      "version": "1.3.0",
      "resolved": "https://registry.npmjs.org/component-emitter/-/component-emitter-1.3.0.tgz",
      "integrity": "sha512-Rd3se6QB+sO1TwqZjscQrurpEPIfO0/yYnSin6Q/rD3mOutHvUrCAhJub3r90uNb+SESBuE0QYoB90YdfatsRg==",
      "dev": true
    },
    "concat-map": {
      "version": "0.0.1",
      "resolved": "https://registry.npmjs.org/concat-map/-/concat-map-0.0.1.tgz",
      "integrity": "sha1-2Klr13/Wjfd5OnMDajug1UBdR3s=",
      "dev": true
    },
    "confusing-browser-globals": {
      "version": "1.0.9",
      "resolved": "https://registry.npmjs.org/confusing-browser-globals/-/confusing-browser-globals-1.0.9.tgz",
      "integrity": "sha512-KbS1Y0jMtyPgIxjO7ZzMAuUpAKMt1SzCL9fsrKsX6b0zJPTaT0SiSPmewwVZg9UAO83HVIlEhZF84LIjZ0lmAw==",
      "dev": true
    },
    "contains-path": {
      "version": "0.1.0",
      "resolved": "https://registry.npmjs.org/contains-path/-/contains-path-0.1.0.tgz",
      "integrity": "sha1-/ozxhP9mcLa67wGp1IYaXL7EEgo=",
      "dev": true
    },
    "content-disposition": {
      "version": "0.5.3",
      "resolved": "https://registry.npmjs.org/content-disposition/-/content-disposition-0.5.3.tgz",
      "integrity": "sha512-ExO0774ikEObIAEV9kDo50o+79VCUdEB6n6lzKgGwupcVeRlhrj3qGAfwq8G6uBJjkqLrhT0qEYFcWng8z1z0g==",
      "requires": {
        "safe-buffer": "5.1.2"
      }
    },
    "content-type": {
      "version": "1.0.4",
      "resolved": "https://registry.npmjs.org/content-type/-/content-type-1.0.4.tgz",
      "integrity": "sha512-hIP3EEPs8tB9AT1L+NUqtwOAps4mk2Zob89MWXMHjHWg9milF/j4osnnQLXBCBFBk/tvIG/tUc9mOUJiPBhPXA=="
    },
    "convert-source-map": {
      "version": "1.7.0",
      "resolved": "https://registry.npmjs.org/convert-source-map/-/convert-source-map-1.7.0.tgz",
      "integrity": "sha512-4FJkXzKXEDB1snCFZlLP4gpC3JILicCpGbzG9f9G7tGqGCzETQ2hWPrcinA9oU4wtf2biUaEH5065UnMeR33oA==",
      "dev": true,
      "requires": {
        "safe-buffer": "~5.1.1"
      }
    },
    "cookie": {
      "version": "0.4.0",
      "resolved": "https://registry.npmjs.org/cookie/-/cookie-0.4.0.tgz",
      "integrity": "sha512-+Hp8fLp57wnUSt0tY0tHEXh4voZRDnoIrZPqlo3DPiI4y9lwg/jqx+1Om94/W6ZaPDOUbnjOt/99w66zk+l1Xg=="
    },
    "cookie-signature": {
      "version": "1.0.6",
      "resolved": "https://registry.npmjs.org/cookie-signature/-/cookie-signature-1.0.6.tgz",
      "integrity": "sha1-4wOogrNCzD7oylE6eZmXNNqzriw="
    },
    "copy-descriptor": {
      "version": "0.1.1",
      "resolved": "https://registry.npmjs.org/copy-descriptor/-/copy-descriptor-0.1.1.tgz",
      "integrity": "sha1-Z29us8OZl8LuGsOpJP1hJHSPV40=",
      "dev": true
    },
    "core-util-is": {
      "version": "1.0.2",
      "resolved": "https://registry.npmjs.org/core-util-is/-/core-util-is-1.0.2.tgz",
      "integrity": "sha1-tf1UIgqivFq1eqtxQMlAdUUDwac="
    },
    "cross-spawn": {
      "version": "6.0.5",
      "resolved": "https://registry.npmjs.org/cross-spawn/-/cross-spawn-6.0.5.tgz",
      "integrity": "sha512-eTVLrBSt7fjbDygz805pMnstIs2VTBNkRm0qxZd+M7A5XDdxVRWO5MxGBXZhjY4cqLYLdtrGqRf8mBPmzwSpWQ==",
      "dev": true,
      "requires": {
        "nice-try": "^1.0.4",
        "path-key": "^2.0.1",
        "semver": "^5.5.0",
        "shebang-command": "^1.2.0",
        "which": "^1.2.9"
      },
      "dependencies": {
        "semver": {
          "version": "5.7.1",
          "resolved": "https://registry.npmjs.org/semver/-/semver-5.7.1.tgz",
          "integrity": "sha512-sauaDf/PZdVgrLTNYHRtpXa1iRiKcaebiKQ1BJdpQlWH2lCvexQdX55snPFyK7QzpudqbCI0qXFfOasHdyNDGQ==",
          "dev": true
        }
      }
    },
    "cssom": {
      "version": "0.3.8",
      "resolved": "https://registry.npmjs.org/cssom/-/cssom-0.3.8.tgz",
      "integrity": "sha512-b0tGHbfegbhPJpxpiBPU2sCkigAqtM9O121le6bbOlgyV+NyGyCmVfJ6QW9eRjz8CpNfWEOYBIMIGRYkLwsIYg==",
      "dev": true
    },
    "cssstyle": {
      "version": "1.4.0",
      "resolved": "https://registry.npmjs.org/cssstyle/-/cssstyle-1.4.0.tgz",
      "integrity": "sha512-GBrLZYZ4X4x6/QEoBnIrqb8B/f5l4+8me2dkom/j1Gtbxy0kBv6OGzKuAsGM75bkGwGAFkt56Iwg28S3XTZgSA==",
      "dev": true,
      "requires": {
        "cssom": "0.3.x"
      }
    },
    "dashdash": {
      "version": "1.14.1",
      "resolved": "https://registry.npmjs.org/dashdash/-/dashdash-1.14.1.tgz",
      "integrity": "sha1-hTz6D3y+L+1d4gMmuN1YEDX24vA=",
      "dev": true,
      "requires": {
        "assert-plus": "^1.0.0"
      }
    },
    "data-urls": {
      "version": "1.1.0",
      "resolved": "https://registry.npmjs.org/data-urls/-/data-urls-1.1.0.tgz",
      "integrity": "sha512-YTWYI9se1P55u58gL5GkQHW4P6VJBJ5iBT+B5a7i2Tjadhv52paJG0qHX4A0OR6/t52odI64KP2YvFpkDOi3eQ==",
      "dev": true,
      "requires": {
        "abab": "^2.0.0",
        "whatwg-mimetype": "^2.2.0",
        "whatwg-url": "^7.0.0"
      },
      "dependencies": {
        "whatwg-url": {
          "version": "7.1.0",
          "resolved": "https://registry.npmjs.org/whatwg-url/-/whatwg-url-7.1.0.tgz",
          "integrity": "sha512-WUu7Rg1DroM7oQvGWfOiAK21n74Gg+T4elXEQYkOhtyLeWiJFoOGLXPKI/9gzIie9CtwVLm8wtw6YJdKyxSjeg==",
          "dev": true,
          "requires": {
            "lodash.sortby": "^4.7.0",
            "tr46": "^1.0.1",
            "webidl-conversions": "^4.0.2"
          }
        }
      }
    },
    "debug": {
      "version": "2.6.9",
      "resolved": "https://registry.npmjs.org/debug/-/debug-2.6.9.tgz",
      "integrity": "sha512-bC7ElrdJaJnPbAP+1EotYvqZsb3ecl5wi6Bfi6BJTUcNowp6cvspg0jXznRTKDjm/E7AdgFBVeAPVMNcKGsHMA==",
      "requires": {
        "ms": "2.0.0"
      }
    },
    "decamelize": {
      "version": "1.2.0",
      "resolved": "https://registry.npmjs.org/decamelize/-/decamelize-1.2.0.tgz",
      "integrity": "sha1-9lNNFRSCabIDUue+4m9QH5oZEpA=",
      "dev": true
    },
    "decode-uri-component": {
      "version": "0.2.0",
      "resolved": "https://registry.npmjs.org/decode-uri-component/-/decode-uri-component-0.2.0.tgz",
      "integrity": "sha1-6zkTMzRYd1y4TNGh+uBiEGu4dUU=",
      "dev": true
    },
    "deep-is": {
      "version": "0.1.3",
      "resolved": "https://registry.npmjs.org/deep-is/-/deep-is-0.1.3.tgz",
      "integrity": "sha1-s2nW+128E+7PUk+RsHD+7cNXzzQ=",
      "dev": true
    },
    "define-properties": {
      "version": "1.1.3",
      "resolved": "https://registry.npmjs.org/define-properties/-/define-properties-1.1.3.tgz",
      "integrity": "sha512-3MqfYKj2lLzdMSf8ZIZE/V+Zuy+BgD6f164e8K2w7dgnpKArBDerGYpM46IYYcjnkdPNMjPk9A6VFB8+3SKlXQ==",
      "requires": {
        "object-keys": "^1.0.12"
      }
    },
    "define-property": {
      "version": "2.0.2",
      "resolved": "https://registry.npmjs.org/define-property/-/define-property-2.0.2.tgz",
      "integrity": "sha512-jwK2UV4cnPpbcG7+VRARKTZPUWowwXA8bzH5NP6ud0oeAxyYPuGZUAC7hMugpCdz4BeSZl2Dl9k66CHJ/46ZYQ==",
      "dev": true,
      "requires": {
        "is-descriptor": "^1.0.2",
        "isobject": "^3.0.1"
      },
      "dependencies": {
        "is-accessor-descriptor": {
          "version": "1.0.0",
          "resolved": "https://registry.npmjs.org/is-accessor-descriptor/-/is-accessor-descriptor-1.0.0.tgz",
          "integrity": "sha512-m5hnHTkcVsPfqx3AKlyttIPb7J+XykHvJP2B9bZDjlhLIoEq4XoK64Vg7boZlVWYK6LUY94dYPEE7Lh0ZkZKcQ==",
          "dev": true,
          "requires": {
            "kind-of": "^6.0.0"
          }
        },
        "is-data-descriptor": {
          "version": "1.0.0",
          "resolved": "https://registry.npmjs.org/is-data-descriptor/-/is-data-descriptor-1.0.0.tgz",
          "integrity": "sha512-jbRXy1FmtAoCjQkVmIVYwuuqDFUbaOeDjmed1tOGPrsMhtJA4rD9tkgA0F1qJ3gRFRXcHYVkdeaP50Q5rE/jLQ==",
          "dev": true,
          "requires": {
            "kind-of": "^6.0.0"
          }
        },
        "is-descriptor": {
          "version": "1.0.2",
          "resolved": "https://registry.npmjs.org/is-descriptor/-/is-descriptor-1.0.2.tgz",
          "integrity": "sha512-2eis5WqQGV7peooDyLmNEPUrps9+SXX5c9pL3xEB+4e9HnGuDa7mB7kHxHw4CbqS9k1T2hOH3miL8n8WtiYVtg==",
          "dev": true,
          "requires": {
            "is-accessor-descriptor": "^1.0.0",
            "is-data-descriptor": "^1.0.0",
            "kind-of": "^6.0.2"
          }
        }
      }
    },
    "delay": {
      "version": "4.4.0",
      "resolved": "https://registry.npmjs.org/delay/-/delay-4.4.0.tgz",
      "integrity": "sha512-txgOrJu3OdtOfTiEOT2e76dJVfG/1dz2NZ4F0Pyt4UGZJryssMRp5vdM5wQoLwSOBNdrJv3F9PAhp/heqd7vrA=="
    },
    "delayed-stream": {
      "version": "1.0.0",
      "resolved": "https://registry.npmjs.org/delayed-stream/-/delayed-stream-1.0.0.tgz",
      "integrity": "sha1-3zrhmayt+31ECqrgsp4icrJOxhk=",
      "dev": true
    },
    "depd": {
      "version": "1.1.2",
      "resolved": "https://registry.npmjs.org/depd/-/depd-1.1.2.tgz",
      "integrity": "sha1-m81S4UwJd2PnSbJ0xDRu0uVgtak="
    },
    "destroy": {
      "version": "1.0.4",
      "resolved": "https://registry.npmjs.org/destroy/-/destroy-1.0.4.tgz",
      "integrity": "sha1-l4hXRCxEdJ5CBmE+N5RiBYJqvYA="
    },
    "detect-newline": {
      "version": "2.1.0",
      "resolved": "https://registry.npmjs.org/detect-newline/-/detect-newline-2.1.0.tgz",
      "integrity": "sha1-9B8cEL5LAOh7XxPaaAdZ8sW/0+I=",
      "dev": true
    },
    "detect-node": {
      "version": "2.0.4",
      "resolved": "https://registry.npmjs.org/detect-node/-/detect-node-2.0.4.tgz",
      "integrity": "sha512-ZIzRpLJrOj7jjP2miAtgqIfmzbxa4ZOr5jJc601zklsfEx9oTzmmj2nVpIPRpNlRTIh8lc1kyViIY7BWSGNmKw=="
    },
    "diagnostics": {
      "version": "1.1.1",
      "resolved": "https://registry.npmjs.org/diagnostics/-/diagnostics-1.1.1.tgz",
      "integrity": "sha512-8wn1PmdunLJ9Tqbx+Fx/ZEuHfJf4NKSN2ZBj7SJC/OWRWha843+WsTjqMe1B5E3p28jqBlp+mJ2fPVxPyNgYKQ==",
      "requires": {
        "colorspace": "1.1.x",
        "enabled": "1.0.x",
        "kuler": "1.0.x"
      }
    },
    "diff-sequences": {
      "version": "24.9.0",
      "resolved": "https://registry.npmjs.org/diff-sequences/-/diff-sequences-24.9.0.tgz",
      "integrity": "sha512-Dj6Wk3tWyTE+Fo1rW8v0Xhwk80um6yFYKbuAxc9c3EZxIHFDYwbi34Uk42u1CdnIiVorvt4RmlSDjIPyzGC2ew==",
      "dev": true
    },
    "doctrine": {
      "version": "3.0.0",
      "resolved": "https://registry.npmjs.org/doctrine/-/doctrine-3.0.0.tgz",
      "integrity": "sha512-yS+Q5i3hBf7GBkd4KG8a7eBNNWNGLTaEwwYWUijIYM7zrlYDM0BFXHjjPWlWZ1Rg7UaddZeIDmi9jF3HmqiQ2w==",
      "dev": true,
      "requires": {
        "esutils": "^2.0.2"
      }
    },
    "domexception": {
      "version": "1.0.1",
      "resolved": "https://registry.npmjs.org/domexception/-/domexception-1.0.1.tgz",
      "integrity": "sha512-raigMkn7CJNNo6Ihro1fzG7wr3fHuYVytzquZKX5n0yizGsTcYgzdIUwj1X9pK0VvjeihV+XiclP+DjwbsSKug==",
      "dev": true,
      "requires": {
        "webidl-conversions": "^4.0.2"
      }
    },
    "ecc-jsbn": {
      "version": "0.1.2",
      "resolved": "https://registry.npmjs.org/ecc-jsbn/-/ecc-jsbn-0.1.2.tgz",
      "integrity": "sha1-OoOpBOVDUyh4dMVkt1SThoSamMk=",
      "dev": true,
      "requires": {
        "jsbn": "~0.1.0",
        "safer-buffer": "^2.1.0"
      }
    },
    "ee-first": {
      "version": "1.1.1",
      "resolved": "https://registry.npmjs.org/ee-first/-/ee-first-1.1.1.tgz",
      "integrity": "sha1-WQxhFWsK4vTwJVcyoViyZrxWsh0="
    },
    "emoji-regex": {
      "version": "8.0.0",
      "resolved": "https://registry.npmjs.org/emoji-regex/-/emoji-regex-8.0.0.tgz",
      "integrity": "sha512-MSjYzcWNOA0ewAHpz0MxpYFvwg6yjy1NG3xteoqz644VCo/RPgnr1/GGt+ic3iJTzQ8Eu3TdM14SawnVUmGE6A==",
      "dev": true
    },
    "enabled": {
      "version": "1.0.2",
      "resolved": "https://registry.npmjs.org/enabled/-/enabled-1.0.2.tgz",
      "integrity": "sha1-ll9lE9LC0cX0ZStkouM5ZGf8L5M=",
      "requires": {
        "env-variable": "0.0.x"
      }
    },
    "encodeurl": {
      "version": "1.0.2",
      "resolved": "https://registry.npmjs.org/encodeurl/-/encodeurl-1.0.2.tgz",
      "integrity": "sha1-rT/0yG7C0CkyL1oCw6mmBslbP1k="
    },
    "end-of-stream": {
      "version": "1.4.4",
      "resolved": "https://registry.npmjs.org/end-of-stream/-/end-of-stream-1.4.4.tgz",
      "integrity": "sha512-+uw1inIHVPQoaVuHzRyXd21icM+cnt4CzD5rW+NC1wjOUSTOs+Te7FOv7AhN7vS9x/oIyhLP5PR1H+phQAHu5Q==",
      "dev": true,
      "requires": {
        "once": "^1.4.0"
      }
    },
    "env-variable": {
      "version": "0.0.5",
      "resolved": "https://registry.npmjs.org/env-variable/-/env-variable-0.0.5.tgz",
      "integrity": "sha512-zoB603vQReOFvTg5xMl9I1P2PnHsHQQKTEowsKKD7nseUfJq6UWzK+4YtlWUO1nhiQUxe6XMkk+JleSZD1NZFA=="
    },
    "error-ex": {
      "version": "1.3.2",
      "resolved": "https://registry.npmjs.org/error-ex/-/error-ex-1.3.2.tgz",
      "integrity": "sha512-7dFHNmqeFSEt2ZBsCriorKnn3Z2pj+fd9kmI6QoWw4//DL+icEBfc0U7qJCisqrTsKTjw4fNFy2pW9OqStD84g==",
      "dev": true,
      "requires": {
        "is-arrayish": "^0.2.1"
      },
      "dependencies": {
        "is-arrayish": {
          "version": "0.2.1",
          "resolved": "https://registry.npmjs.org/is-arrayish/-/is-arrayish-0.2.1.tgz",
          "integrity": "sha1-d8mYQFJ6qOyxqLppe4BkWnqSap0=",
          "dev": true
        }
      }
    },
    "es-abstract": {
      "version": "1.17.4",
      "resolved": "https://registry.npmjs.org/es-abstract/-/es-abstract-1.17.4.tgz",
      "integrity": "sha512-Ae3um/gb8F0mui/jPL+QiqmglkUsaQf7FwBEHYIFkztkneosu9imhqHpBzQ3h1vit8t5iQ74t6PEVvphBZiuiQ==",
      "dev": true,
      "requires": {
        "es-to-primitive": "^1.2.1",
        "function-bind": "^1.1.1",
        "has": "^1.0.3",
        "has-symbols": "^1.0.1",
        "is-callable": "^1.1.5",
        "is-regex": "^1.0.5",
        "object-inspect": "^1.7.0",
        "object-keys": "^1.1.1",
        "object.assign": "^4.1.0",
        "string.prototype.trimleft": "^2.1.1",
        "string.prototype.trimright": "^2.1.1"
      }
    },
    "es-to-primitive": {
      "version": "1.2.1",
      "resolved": "https://registry.npmjs.org/es-to-primitive/-/es-to-primitive-1.2.1.tgz",
      "integrity": "sha512-QCOllgZJtaUo9miYBcLChTUaHNjJF3PYs1VidD7AwiEj1kYxKeQTctLAezAOH5ZKRH0g2IgPn6KwB4IT8iRpvA==",
      "dev": true,
      "requires": {
        "is-callable": "^1.1.4",
        "is-date-object": "^1.0.1",
        "is-symbol": "^1.0.2"
      }
    },
    "escape-html": {
      "version": "1.0.3",
      "resolved": "https://registry.npmjs.org/escape-html/-/escape-html-1.0.3.tgz",
      "integrity": "sha1-Aljq5NPQwJdN4cFpGI7wBR0dGYg="
    },
    "escape-string-regexp": {
      "version": "1.0.5",
      "resolved": "https://registry.npmjs.org/escape-string-regexp/-/escape-string-regexp-1.0.5.tgz",
      "integrity": "sha1-G2HAViGQqN/2rjuyzwIAyhMLhtQ=",
      "dev": true
    },
    "escodegen": {
      "version": "1.13.0",
      "resolved": "https://registry.npmjs.org/escodegen/-/escodegen-1.13.0.tgz",
      "integrity": "sha512-eYk2dCkxR07DsHA/X2hRBj0CFAZeri/LyDMc0C8JT1Hqi6JnVpMhJ7XFITbb0+yZS3lVkaPL2oCkZ3AVmeVbMw==",
      "dev": true,
      "requires": {
        "esprima": "^4.0.1",
        "estraverse": "^4.2.0",
        "esutils": "^2.0.2",
        "optionator": "^0.8.1",
        "source-map": "~0.6.1"
      }
    },
    "eslint": {
      "version": "6.8.0",
      "resolved": "https://registry.npmjs.org/eslint/-/eslint-6.8.0.tgz",
      "integrity": "sha512-K+Iayyo2LtyYhDSYwz5D5QdWw0hCacNzyq1Y821Xna2xSJj7cijoLLYmLxTQgcgZ9mC61nryMy9S7GRbYpI5Ig==",
      "dev": true,
      "requires": {
        "@babel/code-frame": "^7.0.0",
        "ajv": "^6.10.0",
        "chalk": "^2.1.0",
        "cross-spawn": "^6.0.5",
        "debug": "^4.0.1",
        "doctrine": "^3.0.0",
        "eslint-scope": "^5.0.0",
        "eslint-utils": "^1.4.3",
        "eslint-visitor-keys": "^1.1.0",
        "espree": "^6.1.2",
        "esquery": "^1.0.1",
        "esutils": "^2.0.2",
        "file-entry-cache": "^5.0.1",
        "functional-red-black-tree": "^1.0.1",
        "glob-parent": "^5.0.0",
        "globals": "^12.1.0",
        "ignore": "^4.0.6",
        "import-fresh": "^3.0.0",
        "imurmurhash": "^0.1.4",
        "inquirer": "^7.0.0",
        "is-glob": "^4.0.0",
        "js-yaml": "^3.13.1",
        "json-stable-stringify-without-jsonify": "^1.0.1",
        "levn": "^0.3.0",
        "lodash": "^4.17.14",
        "minimatch": "^3.0.4",
        "mkdirp": "^0.5.1",
        "natural-compare": "^1.4.0",
        "optionator": "^0.8.3",
        "progress": "^2.0.0",
        "regexpp": "^2.0.1",
        "semver": "^6.1.2",
        "strip-ansi": "^5.2.0",
        "strip-json-comments": "^3.0.1",
        "table": "^5.2.3",
        "text-table": "^0.2.0",
        "v8-compile-cache": "^2.0.3"
      },
      "dependencies": {
        "debug": {
          "version": "4.1.1",
          "resolved": "https://registry.npmjs.org/debug/-/debug-4.1.1.tgz",
          "integrity": "sha512-pYAIzeRo8J6KPEaJ0VWOh5Pzkbw/RetuzehGM7QRRX5he4fPHx2rdKMB256ehJCkX+XRQm16eZLqLNS8RSZXZw==",
          "dev": true,
          "requires": {
            "ms": "^2.1.1"
          }
        },
        "ms": {
          "version": "2.1.2",
          "resolved": "https://registry.npmjs.org/ms/-/ms-2.1.2.tgz",
          "integrity": "sha512-sGkPx+VjMtmA6MX27oA4FBFELFCZZ4S4XqeGOXCv68tT+jb3vk/RyaKWP0PTKyWtmLSM0b+adUTEvbs1PEaH2w==",
          "dev": true
        }
      }
    },
    "eslint-config-airbnb-base": {
      "version": "14.0.0",
      "resolved": "https://registry.npmjs.org/eslint-config-airbnb-base/-/eslint-config-airbnb-base-14.0.0.tgz",
      "integrity": "sha512-2IDHobw97upExLmsebhtfoD3NAKhV4H0CJWP3Uprd/uk+cHuWYOczPVxQ8PxLFUAw7o3Th1RAU8u1DoUpr+cMA==",
      "dev": true,
      "requires": {
        "confusing-browser-globals": "^1.0.7",
        "object.assign": "^4.1.0",
        "object.entries": "^1.1.0"
      }
    },
    "eslint-import-resolver-node": {
      "version": "0.3.3",
      "resolved": "https://registry.npmjs.org/eslint-import-resolver-node/-/eslint-import-resolver-node-0.3.3.tgz",
      "integrity": "sha512-b8crLDo0M5RSe5YG8Pu2DYBj71tSB6OvXkfzwbJU2w7y8P4/yo0MyF8jU26IEuEuHF2K5/gcAJE3LhQGqBBbVg==",
      "dev": true,
      "requires": {
        "debug": "^2.6.9",
        "resolve": "^1.13.1"
      }
    },
    "eslint-module-utils": {
      "version": "2.5.2",
      "resolved": "https://registry.npmjs.org/eslint-module-utils/-/eslint-module-utils-2.5.2.tgz",
      "integrity": "sha512-LGScZ/JSlqGKiT8OC+cYRxseMjyqt6QO54nl281CK93unD89ijSeRV6An8Ci/2nvWVKe8K/Tqdm75RQoIOCr+Q==",
      "dev": true,
      "requires": {
        "debug": "^2.6.9",
        "pkg-dir": "^2.0.0"
      }
    },
    "eslint-plugin-import": {
      "version": "2.20.0",
      "resolved": "https://registry.npmjs.org/eslint-plugin-import/-/eslint-plugin-import-2.20.0.tgz",
      "integrity": "sha512-NK42oA0mUc8Ngn4kONOPsPB1XhbUvNHqF+g307dPV28aknPoiNnKLFd9em4nkswwepdF5ouieqv5Th/63U7YJQ==",
      "dev": true,
      "requires": {
        "array-includes": "^3.0.3",
        "array.prototype.flat": "^1.2.1",
        "contains-path": "^0.1.0",
        "debug": "^2.6.9",
        "doctrine": "1.5.0",
        "eslint-import-resolver-node": "^0.3.2",
        "eslint-module-utils": "^2.4.1",
        "has": "^1.0.3",
        "minimatch": "^3.0.4",
        "object.values": "^1.1.0",
        "read-pkg-up": "^2.0.0",
        "resolve": "^1.12.0"
      },
      "dependencies": {
        "doctrine": {
          "version": "1.5.0",
          "resolved": "https://registry.npmjs.org/doctrine/-/doctrine-1.5.0.tgz",
          "integrity": "sha1-N53Ocw9hZvds76TmcHoVmwLFpvo=",
          "dev": true,
          "requires": {
            "esutils": "^2.0.2",
            "isarray": "^1.0.0"
          }
        }
      }
    },
    "eslint-scope": {
      "version": "5.0.0",
      "resolved": "https://registry.npmjs.org/eslint-scope/-/eslint-scope-5.0.0.tgz",
      "integrity": "sha512-oYrhJW7S0bxAFDvWqzvMPRm6pcgcnWc4QnofCAqRTRfQC0JcwenzGglTtsLyIuuWFfkqDG9vz67cnttSd53djw==",
      "dev": true,
      "requires": {
        "esrecurse": "^4.1.0",
        "estraverse": "^4.1.1"
      }
    },
    "eslint-utils": {
      "version": "1.4.3",
      "resolved": "https://registry.npmjs.org/eslint-utils/-/eslint-utils-1.4.3.tgz",
      "integrity": "sha512-fbBN5W2xdY45KulGXmLHZ3c3FHfVYmKg0IrAKGOkT/464PQsx2UeIzfz1RmEci+KLm1bBaAzZAh8+/E+XAeZ8Q==",
      "dev": true,
      "requires": {
        "eslint-visitor-keys": "^1.1.0"
      }
    },
    "eslint-visitor-keys": {
      "version": "1.1.0",
      "resolved": "https://registry.npmjs.org/eslint-visitor-keys/-/eslint-visitor-keys-1.1.0.tgz",
      "integrity": "sha512-8y9YjtM1JBJU/A9Kc+SbaOV4y29sSWckBwMHa+FGtVj5gN/sbnKDf6xJUl+8g7FAij9LVaP8C24DUiH/f/2Z9A==",
      "dev": true
    },
    "espree": {
      "version": "6.1.2",
      "resolved": "https://registry.npmjs.org/espree/-/espree-6.1.2.tgz",
      "integrity": "sha512-2iUPuuPP+yW1PZaMSDM9eyVf8D5P0Hi8h83YtZ5bPc/zHYjII5khoixIUTMO794NOY8F/ThF1Bo8ncZILarUTA==",
      "dev": true,
      "requires": {
        "acorn": "^7.1.0",
        "acorn-jsx": "^5.1.0",
        "eslint-visitor-keys": "^1.1.0"
      }
    },
    "esprima": {
      "version": "4.0.1",
      "resolved": "https://registry.npmjs.org/esprima/-/esprima-4.0.1.tgz",
      "integrity": "sha512-eGuFFw7Upda+g4p+QHvnW0RyTX/SVeJBDM/gCtMARO0cLuT2HcEKnTPvhjV6aGeqrCB/sbNop0Kszm0jsaWU4A==",
      "dev": true
    },
    "esquery": {
      "version": "1.0.1",
      "resolved": "https://registry.npmjs.org/esquery/-/esquery-1.0.1.tgz",
      "integrity": "sha512-SmiyZ5zIWH9VM+SRUReLS5Q8a7GxtRdxEBVZpm98rJM7Sb+A9DVCndXfkeFUd3byderg+EbDkfnevfCwynWaNA==",
      "dev": true,
      "requires": {
        "estraverse": "^4.0.0"
      }
    },
    "esrecurse": {
      "version": "4.2.1",
      "resolved": "https://registry.npmjs.org/esrecurse/-/esrecurse-4.2.1.tgz",
      "integrity": "sha512-64RBB++fIOAXPw3P9cy89qfMlvZEXZkqqJkjqqXIvzP5ezRZjW+lPWjw35UX/3EhUPFYbg5ER4JYgDw4007/DQ==",
      "dev": true,
      "requires": {
        "estraverse": "^4.1.0"
      }
    },
    "estraverse": {
      "version": "4.3.0",
      "resolved": "https://registry.npmjs.org/estraverse/-/estraverse-4.3.0.tgz",
      "integrity": "sha512-39nnKffWz8xN1BU/2c79n9nB9HDzo0niYUqx6xyqUnyoAnQyyWpOTdZEeiCch8BBu515t4wp9ZmgVfVhn9EBpw==",
      "dev": true
    },
    "esutils": {
      "version": "2.0.3",
      "resolved": "https://registry.npmjs.org/esutils/-/esutils-2.0.3.tgz",
      "integrity": "sha512-kVscqXk4OCp68SZ0dkgEKVi6/8ij300KBWTJq32P/dYeWTSwK41WyTxalN1eRmA5Z9UU/LX9D7FWSmV9SAYx6g==",
      "dev": true
    },
    "etag": {
      "version": "1.8.1",
      "resolved": "https://registry.npmjs.org/etag/-/etag-1.8.1.tgz",
      "integrity": "sha1-Qa4u62XvpiJorr/qg6x9eSmbCIc="
    },
    "exec-sh": {
      "version": "0.3.4",
      "resolved": "https://registry.npmjs.org/exec-sh/-/exec-sh-0.3.4.tgz",
      "integrity": "sha512-sEFIkc61v75sWeOe72qyrqg2Qg0OuLESziUDk/O/z2qgS15y2gWVFrI6f2Qn/qw/0/NCfCEsmNA4zOjkwEZT1A==",
      "dev": true
    },
    "execa": {
      "version": "1.0.0",
      "resolved": "https://registry.npmjs.org/execa/-/execa-1.0.0.tgz",
      "integrity": "sha512-adbxcyWV46qiHyvSp50TKt05tB4tK3HcmF7/nxfAdhnox83seTDbwnaqKO4sXRy7roHAIFqJP/Rw/AuEbX61LA==",
      "dev": true,
      "requires": {
        "cross-spawn": "^6.0.0",
        "get-stream": "^4.0.0",
        "is-stream": "^1.1.0",
        "npm-run-path": "^2.0.0",
        "p-finally": "^1.0.0",
        "signal-exit": "^3.0.0",
        "strip-eof": "^1.0.0"
      }
    },
    "exit": {
      "version": "0.1.2",
      "resolved": "https://registry.npmjs.org/exit/-/exit-0.1.2.tgz",
      "integrity": "sha1-BjJjj42HfMghB9MKD/8aF8uhzQw=",
      "dev": true
    },
    "expand-brackets": {
      "version": "2.1.4",
      "resolved": "https://registry.npmjs.org/expand-brackets/-/expand-brackets-2.1.4.tgz",
      "integrity": "sha1-t3c14xXOMPa27/D4OwQVGiJEliI=",
      "dev": true,
      "requires": {
        "debug": "^2.3.3",
        "define-property": "^0.2.5",
        "extend-shallow": "^2.0.1",
        "posix-character-classes": "^0.1.0",
        "regex-not": "^1.0.0",
        "snapdragon": "^0.8.1",
        "to-regex": "^3.0.1"
      },
      "dependencies": {
        "define-property": {
          "version": "0.2.5",
          "resolved": "https://registry.npmjs.org/define-property/-/define-property-0.2.5.tgz",
          "integrity": "sha1-w1se+RjsPJkPmlvFe+BKrOxcgRY=",
          "dev": true,
          "requires": {
            "is-descriptor": "^0.1.0"
          }
        },
        "extend-shallow": {
          "version": "2.0.1",
          "resolved": "https://registry.npmjs.org/extend-shallow/-/extend-shallow-2.0.1.tgz",
          "integrity": "sha1-Ua99YUrZqfYQ6huvu5idaxxWiQ8=",
          "dev": true,
          "requires": {
            "is-extendable": "^0.1.0"
          }
        }
      }
    },
    "expect": {
      "version": "24.9.0",
      "resolved": "https://registry.npmjs.org/expect/-/expect-24.9.0.tgz",
      "integrity": "sha512-wvVAx8XIol3Z5m9zvZXiyZOQ+sRJqNTIm6sGjdWlaZIeupQGO3WbYI+15D/AmEwZywL6wtJkbAbJtzkOfBuR0Q==",
      "dev": true,
      "requires": {
        "@jest/types": "^24.9.0",
        "ansi-styles": "^3.2.0",
        "jest-get-type": "^24.9.0",
        "jest-matcher-utils": "^24.9.0",
        "jest-message-util": "^24.9.0",
        "jest-regex-util": "^24.9.0"
      }
    },
    "express": {
      "version": "4.17.1",
      "resolved": "https://registry.npmjs.org/express/-/express-4.17.1.tgz",
      "integrity": "sha512-mHJ9O79RqluphRrcw2X/GTh3k9tVv8YcoyY4Kkh4WDMUYKRZUq0h1o0w2rrrxBqM7VoeUVqgb27xlEMXTnYt4g==",
      "requires": {
        "accepts": "~1.3.7",
        "array-flatten": "1.1.1",
        "body-parser": "1.19.0",
        "content-disposition": "0.5.3",
        "content-type": "~1.0.4",
        "cookie": "0.4.0",
        "cookie-signature": "1.0.6",
        "debug": "2.6.9",
        "depd": "~1.1.2",
        "encodeurl": "~1.0.2",
        "escape-html": "~1.0.3",
        "etag": "~1.8.1",
        "finalhandler": "~1.1.2",
        "fresh": "0.5.2",
        "merge-descriptors": "1.0.1",
        "methods": "~1.1.2",
        "on-finished": "~2.3.0",
        "parseurl": "~1.3.3",
        "path-to-regexp": "0.1.7",
        "proxy-addr": "~2.0.5",
        "qs": "6.7.0",
        "range-parser": "~1.2.1",
        "safe-buffer": "5.1.2",
        "send": "0.17.1",
        "serve-static": "1.14.1",
        "setprototypeof": "1.1.1",
        "statuses": "~1.5.0",
        "type-is": "~1.6.18",
        "utils-merge": "1.0.1",
        "vary": "~1.1.2"
      }
    },
    "extend": {
      "version": "3.0.2",
      "resolved": "https://registry.npmjs.org/extend/-/extend-3.0.2.tgz",
      "integrity": "sha512-fjquC59cD7CyW6urNXK0FBufkZcoiGG80wTuPujX590cB5Ttln20E2UB4S/WARVqhXffZl2LNgS+gQdPIIim/g==",
      "dev": true
    },
    "extend-shallow": {
      "version": "3.0.2",
      "resolved": "https://registry.npmjs.org/extend-shallow/-/extend-shallow-3.0.2.tgz",
      "integrity": "sha1-Jqcarwc7OfshJxcnRhMcJwQCjbg=",
      "dev": true,
      "requires": {
        "assign-symbols": "^1.0.0",
        "is-extendable": "^1.0.1"
      },
      "dependencies": {
        "is-extendable": {
          "version": "1.0.1",
          "resolved": "https://registry.npmjs.org/is-extendable/-/is-extendable-1.0.1.tgz",
          "integrity": "sha512-arnXMxT1hhoKo9k1LZdmlNyJdDDfy2v0fXjFlmok4+i8ul/6WlbVge9bhM74OpNPQPMGUToDtz+KXa1PneJxOA==",
          "dev": true,
          "requires": {
            "is-plain-object": "^2.0.4"
          }
        }
      }
    },
    "external-editor": {
      "version": "3.1.0",
      "resolved": "https://registry.npmjs.org/external-editor/-/external-editor-3.1.0.tgz",
      "integrity": "sha512-hMQ4CX1p1izmuLYyZqLMO/qGNw10wSv9QDCPfzXfyFrOaCSSoRfqE1Kf1s5an66J5JZC62NewG+mK49jOCtQew==",
      "dev": true,
      "requires": {
        "chardet": "^0.7.0",
        "iconv-lite": "^0.4.24",
        "tmp": "^0.0.33"
      }
    },
    "extglob": {
      "version": "2.0.4",
      "resolved": "https://registry.npmjs.org/extglob/-/extglob-2.0.4.tgz",
      "integrity": "sha512-Nmb6QXkELsuBr24CJSkilo6UHHgbekK5UiZgfE6UHD3Eb27YC6oD+bhcT+tJ6cl8dmsgdQxnWlcry8ksBIBLpw==",
      "dev": true,
      "requires": {
        "array-unique": "^0.3.2",
        "define-property": "^1.0.0",
        "expand-brackets": "^2.1.4",
        "extend-shallow": "^2.0.1",
        "fragment-cache": "^0.2.1",
        "regex-not": "^1.0.0",
        "snapdragon": "^0.8.1",
        "to-regex": "^3.0.1"
      },
      "dependencies": {
        "define-property": {
          "version": "1.0.0",
          "resolved": "https://registry.npmjs.org/define-property/-/define-property-1.0.0.tgz",
          "integrity": "sha1-dp66rz9KY6rTr56NMEybvnm/sOY=",
          "dev": true,
          "requires": {
            "is-descriptor": "^1.0.0"
          }
        },
        "extend-shallow": {
          "version": "2.0.1",
          "resolved": "https://registry.npmjs.org/extend-shallow/-/extend-shallow-2.0.1.tgz",
          "integrity": "sha1-Ua99YUrZqfYQ6huvu5idaxxWiQ8=",
          "dev": true,
          "requires": {
            "is-extendable": "^0.1.0"
          }
        },
        "is-accessor-descriptor": {
          "version": "1.0.0",
          "resolved": "https://registry.npmjs.org/is-accessor-descriptor/-/is-accessor-descriptor-1.0.0.tgz",
          "integrity": "sha512-m5hnHTkcVsPfqx3AKlyttIPb7J+XykHvJP2B9bZDjlhLIoEq4XoK64Vg7boZlVWYK6LUY94dYPEE7Lh0ZkZKcQ==",
          "dev": true,
          "requires": {
            "kind-of": "^6.0.0"
          }
        },
        "is-data-descriptor": {
          "version": "1.0.0",
          "resolved": "https://registry.npmjs.org/is-data-descriptor/-/is-data-descriptor-1.0.0.tgz",
          "integrity": "sha512-jbRXy1FmtAoCjQkVmIVYwuuqDFUbaOeDjmed1tOGPrsMhtJA4rD9tkgA0F1qJ3gRFRXcHYVkdeaP50Q5rE/jLQ==",
          "dev": true,
          "requires": {
            "kind-of": "^6.0.0"
          }
        },
        "is-descriptor": {
          "version": "1.0.2",
          "resolved": "https://registry.npmjs.org/is-descriptor/-/is-descriptor-1.0.2.tgz",
          "integrity": "sha512-2eis5WqQGV7peooDyLmNEPUrps9+SXX5c9pL3xEB+4e9HnGuDa7mB7kHxHw4CbqS9k1T2hOH3miL8n8WtiYVtg==",
          "dev": true,
          "requires": {
            "is-accessor-descriptor": "^1.0.0",
            "is-data-descriptor": "^1.0.0",
            "kind-of": "^6.0.2"
          }
        }
      }
    },
    "extsprintf": {
      "version": "1.3.0",
      "resolved": "https://registry.npmjs.org/extsprintf/-/extsprintf-1.3.0.tgz",
      "integrity": "sha1-lpGEQOMEGnpBT4xS48V06zw+HgU=",
      "dev": true
    },
    "fast-deep-equal": {
      "version": "3.1.1",
      "resolved": "https://registry.npmjs.org/fast-deep-equal/-/fast-deep-equal-3.1.1.tgz",
      "integrity": "sha512-8UEa58QDLauDNfpbrX55Q9jrGHThw2ZMdOky5Gl1CDtVeJDPVrG4Jxx1N8jw2gkWaff5UUuX1KJd+9zGe2B+ZA==",
      "dev": true
    },
    "fast-json-stable-stringify": {
      "version": "2.1.0",
      "resolved": "https://registry.npmjs.org/fast-json-stable-stringify/-/fast-json-stable-stringify-2.1.0.tgz",
      "integrity": "sha512-lhd/wF+Lk98HZoTCtlVraHtfh5XYijIjalXck7saUtuanSDyLMxnHhSXEDJqHxD7msR8D0uCmqlkwjCV8xvwHw==",
      "dev": true
    },
    "fast-levenshtein": {
      "version": "2.0.6",
      "resolved": "https://registry.npmjs.org/fast-levenshtein/-/fast-levenshtein-2.0.6.tgz",
      "integrity": "sha1-PYpcZog6FqMMqGQ+hR8Zuqd5eRc=",
      "dev": true
    },
    "fast-safe-stringify": {
      "version": "2.0.7",
      "resolved": "https://registry.npmjs.org/fast-safe-stringify/-/fast-safe-stringify-2.0.7.tgz",
      "integrity": "sha512-Utm6CdzT+6xsDk2m8S6uL8VHxNwI6Jub+e9NYTcAms28T84pTa25GJQV9j0CY0N1rM8hK4x6grpF2BQf+2qwVA=="
    },
    "fb-watchman": {
      "version": "2.0.1",
      "resolved": "https://registry.npmjs.org/fb-watchman/-/fb-watchman-2.0.1.tgz",
      "integrity": "sha512-DkPJKQeY6kKwmuMretBhr7G6Vodr7bFwDYTXIkfG1gjvNpaxBTQV3PbXg6bR1c1UP4jPOX0jHUbbHANL9vRjVg==",
      "dev": true,
      "requires": {
        "bser": "2.1.1"
      }
    },
    "fecha": {
      "version": "2.3.3",
      "resolved": "https://registry.npmjs.org/fecha/-/fecha-2.3.3.tgz",
      "integrity": "sha512-lUGBnIamTAwk4znq5BcqsDaxSmZ9nDVJaij6NvRt/Tg4R69gERA+otPKbS86ROw9nxVMw2/mp1fnaiWqbs6Sdg=="
    },
    "figures": {
      "version": "3.1.0",
      "resolved": "https://registry.npmjs.org/figures/-/figures-3.1.0.tgz",
      "integrity": "sha512-ravh8VRXqHuMvZt/d8GblBeqDMkdJMBdv/2KntFH+ra5MXkO7nxNKpzQ3n6QD/2da1kH0aWmNISdvhM7gl2gVg==",
      "dev": true,
      "requires": {
        "escape-string-regexp": "^1.0.5"
      }
    },
    "file-entry-cache": {
      "version": "5.0.1",
      "resolved": "https://registry.npmjs.org/file-entry-cache/-/file-entry-cache-5.0.1.tgz",
      "integrity": "sha512-bCg29ictuBaKUwwArK4ouCaqDgLZcysCFLmM/Yn/FDoqndh/9vNuQfXRDvTuXKLxfD/JtZQGKFT8MGcJBK644g==",
      "dev": true,
      "requires": {
        "flat-cache": "^2.0.1"
      }
    },
    "file-stream-rotator": {
      "version": "0.5.7",
      "resolved": "https://registry.npmjs.org/file-stream-rotator/-/file-stream-rotator-0.5.7.tgz",
      "integrity": "sha512-VYb3HZ/GiAGUCrfeakO8Mp54YGswNUHvL7P09WQcXAJNSj3iQ5QraYSp3cIn1MUyw6uzfgN/EFOarCNa4JvUHQ==",
      "requires": {
        "moment": "^2.11.2"
      }
    },
    "file-uri-to-path": {
      "version": "1.0.0",
      "resolved": "https://registry.npmjs.org/file-uri-to-path/-/file-uri-to-path-1.0.0.tgz",
      "integrity": "sha512-0Zt+s3L7Vf1biwWZ29aARiVYLx7iMGnEUl9x33fbB/j3jR81u/O2LbqK+Bm1CDSNDKVtJ/YjwY7TUd5SkeLQLw=="
    },
    "fill-range": {
      "version": "4.0.0",
      "resolved": "https://registry.npmjs.org/fill-range/-/fill-range-4.0.0.tgz",
      "integrity": "sha1-1USBHUKPmOsGpj3EAtJAPDKMOPc=",
      "dev": true,
      "requires": {
        "extend-shallow": "^2.0.1",
        "is-number": "^3.0.0",
        "repeat-string": "^1.6.1",
        "to-regex-range": "^2.1.0"
      },
      "dependencies": {
        "extend-shallow": {
          "version": "2.0.1",
          "resolved": "https://registry.npmjs.org/extend-shallow/-/extend-shallow-2.0.1.tgz",
          "integrity": "sha1-Ua99YUrZqfYQ6huvu5idaxxWiQ8=",
          "dev": true,
          "requires": {
            "is-extendable": "^0.1.0"
          }
        }
      }
    },
    "finalhandler": {
      "version": "1.1.2",
      "resolved": "https://registry.npmjs.org/finalhandler/-/finalhandler-1.1.2.tgz",
      "integrity": "sha512-aAWcW57uxVNrQZqFXjITpW3sIUQmHGG3qSb9mUah9MgMC4NeWhNOlNjXEYq3HjRAvL6arUviZGGJsBg6z0zsWA==",
      "requires": {
        "debug": "2.6.9",
        "encodeurl": "~1.0.2",
        "escape-html": "~1.0.3",
        "on-finished": "~2.3.0",
        "parseurl": "~1.3.3",
        "statuses": "~1.5.0",
        "unpipe": "~1.0.0"
      }
    },
    "find-up": {
      "version": "2.1.0",
      "resolved": "https://registry.npmjs.org/find-up/-/find-up-2.1.0.tgz",
      "integrity": "sha1-RdG35QbHF93UgndaK3eSCjwMV6c=",
      "dev": true,
      "requires": {
        "locate-path": "^2.0.0"
      }
    },
    "flat": {
      "version": "5.0.0",
      "resolved": "https://registry.npmjs.org/flat/-/flat-5.0.0.tgz",
      "integrity": "sha512-6KSMM+cHHzXC/hpldXApL2S8Uz+QZv+tq5o/L0KQYleoG+GcwrnIJhTWC7tCOiKQp8D/fIvryINU1OZCCwevjA==",
      "requires": {
        "is-buffer": "~2.0.4"
      },
      "dependencies": {
        "is-buffer": {
          "version": "2.0.4",
          "resolved": "https://registry.npmjs.org/is-buffer/-/is-buffer-2.0.4.tgz",
          "integrity": "sha512-Kq1rokWXOPXWuaMAqZiJW4XxsmD9zGx9q4aePabbn3qCRGedtH7Cm+zV8WETitMfu1wdh+Rvd6w5egwSngUX2A=="
        }
      }
    },
    "flat-cache": {
      "version": "2.0.1",
      "resolved": "https://registry.npmjs.org/flat-cache/-/flat-cache-2.0.1.tgz",
      "integrity": "sha512-LoQe6yDuUMDzQAEH8sgmh4Md6oZnc/7PjtwjNFSzveXqSHt6ka9fPBuso7IGf9Rz4uqnSnWiFH2B/zj24a5ReA==",
      "dev": true,
      "requires": {
        "flatted": "^2.0.0",
        "rimraf": "2.6.3",
        "write": "1.0.3"
      }
    },
    "flatted": {
      "version": "2.0.1",
      "resolved": "https://registry.npmjs.org/flatted/-/flatted-2.0.1.tgz",
      "integrity": "sha512-a1hQMktqW9Nmqr5aktAux3JMNqaucxGcjtjWnZLHX7yyPCmlSV3M54nGYbqT8K+0GhF3NBgmJCc3ma+WOgX8Jg==",
      "dev": true
    },
    "for-in": {
      "version": "1.0.2",
      "resolved": "https://registry.npmjs.org/for-in/-/for-in-1.0.2.tgz",
      "integrity": "sha1-gQaNKVqBQuwKxybG4iAMMPttXoA=",
      "dev": true
    },
    "forever-agent": {
      "version": "0.6.1",
      "resolved": "https://registry.npmjs.org/forever-agent/-/forever-agent-0.6.1.tgz",
      "integrity": "sha1-+8cfDEGt6zf5bFd60e1C2P2sypE=",
      "dev": true
    },
    "form-data": {
      "version": "2.3.3",
      "resolved": "https://registry.npmjs.org/form-data/-/form-data-2.3.3.tgz",
      "integrity": "sha512-1lLKB2Mu3aGP1Q/2eCOx0fNbRMe7XdwktwOruhfqqd0rIJWwN4Dh+E3hrPSlDCXnSR7UtZ1N38rVXm+6+MEhJQ==",
      "dev": true,
      "requires": {
        "asynckit": "^0.4.0",
        "combined-stream": "^1.0.6",
        "mime-types": "^2.1.12"
      }
    },
    "forwarded": {
      "version": "0.1.2",
      "resolved": "https://registry.npmjs.org/forwarded/-/forwarded-0.1.2.tgz",
      "integrity": "sha1-mMI9qxF1ZXuMBXPozszZGw/xjIQ="
    },
    "fragment-cache": {
      "version": "0.2.1",
      "resolved": "https://registry.npmjs.org/fragment-cache/-/fragment-cache-0.2.1.tgz",
      "integrity": "sha1-QpD60n8T6Jvn8zeZxrxaCr//DRk=",
      "dev": true,
      "requires": {
        "map-cache": "^0.2.2"
      }
    },
    "fresh": {
      "version": "0.5.2",
      "resolved": "https://registry.npmjs.org/fresh/-/fresh-0.5.2.tgz",
      "integrity": "sha1-PYyt2Q2XZWn6g1qx+OSyOhBWBac="
    },
    "fs.realpath": {
      "version": "1.0.0",
      "resolved": "https://registry.npmjs.org/fs.realpath/-/fs.realpath-1.0.0.tgz",
      "integrity": "sha1-FQStJSMVjKpA20onh8sBQRmU6k8=",
      "dev": true
    },
    "function-bind": {
      "version": "1.1.1",
      "resolved": "https://registry.npmjs.org/function-bind/-/function-bind-1.1.1.tgz",
      "integrity": "sha512-yIovAzMX49sF8Yl58fSCWJ5svSLuaibPxXQJFLmBObTuCr0Mf1KiPopGM9NiFjiYBCbfaa2Fh6breQ6ANVTI0A==",
      "dev": true
    },
    "functional-red-black-tree": {
      "version": "1.0.1",
      "resolved": "https://registry.npmjs.org/functional-red-black-tree/-/functional-red-black-tree-1.0.1.tgz",
      "integrity": "sha1-GwqzvVU7Kg1jmdKcDj6gslIHgyc=",
      "dev": true
    },
    "gensync": {
      "version": "1.0.0-beta.1",
      "resolved": "https://registry.npmjs.org/gensync/-/gensync-1.0.0-beta.1.tgz",
      "integrity": "sha512-r8EC6NO1sngH/zdD9fiRDLdcgnbayXah+mLgManTaIZJqEC1MZstmnox8KpnI2/fxQwrp5OpCOYWLp4rBl4Jcg==",
      "dev": true
    },
    "get-caller-file": {
      "version": "2.0.5",
      "resolved": "https://registry.npmjs.org/get-caller-file/-/get-caller-file-2.0.5.tgz",
      "integrity": "sha512-DyFP3BM/3YHTQOCUL/w0OZHR0lpKeGrxotcHWcqNEdnltqFwXVfhEBQ94eIo34AfQpo0rGki4cyIiftY06h2Fg==",
      "dev": true
    },
    "get-stream": {
      "version": "4.1.0",
      "resolved": "https://registry.npmjs.org/get-stream/-/get-stream-4.1.0.tgz",
      "integrity": "sha512-GMat4EJ5161kIy2HevLlr4luNjBgvmj413KaQA7jt4V8B4RDsfpHk7WQ9GVqfYyyx8OS/L66Kox+rJRNklLK7w==",
      "dev": true,
      "requires": {
        "pump": "^3.0.0"
      }
    },
    "get-value": {
      "version": "2.0.6",
      "resolved": "https://registry.npmjs.org/get-value/-/get-value-2.0.6.tgz",
      "integrity": "sha1-3BXKHGcjh8p2vTesCjlbogQqLCg=",
      "dev": true
    },
    "getpass": {
      "version": "0.1.7",
      "resolved": "https://registry.npmjs.org/getpass/-/getpass-0.1.7.tgz",
      "integrity": "sha1-Xv+OPmhNVprkyysSgmBOi6YhSfo=",
      "dev": true,
      "requires": {
        "assert-plus": "^1.0.0"
      }
    },
    "glob": {
      "version": "7.1.6",
      "resolved": "https://registry.npmjs.org/glob/-/glob-7.1.6.tgz",
      "integrity": "sha512-LwaxwyZ72Lk7vZINtNNrywX0ZuLyStrdDtabefZKAY5ZGJhVtgdznluResxNmPitE0SAO+O26sWTHeKSI2wMBA==",
      "dev": true,
      "requires": {
        "fs.realpath": "^1.0.0",
        "inflight": "^1.0.4",
        "inherits": "2",
        "minimatch": "^3.0.4",
        "once": "^1.3.0",
        "path-is-absolute": "^1.0.0"
      }
    },
    "glob-parent": {
      "version": "5.1.0",
      "resolved": "https://registry.npmjs.org/glob-parent/-/glob-parent-5.1.0.tgz",
      "integrity": "sha512-qjtRgnIVmOfnKUE3NJAQEdk+lKrxfw8t5ke7SXtfMTHcjsBfOfWXCQfdb30zfDoZQ2IRSIiidmjtbHZPZ++Ihw==",
      "dev": true,
      "requires": {
        "is-glob": "^4.0.1"
      }
    },
    "globals": {
      "version": "12.3.0",
      "resolved": "https://registry.npmjs.org/globals/-/globals-12.3.0.tgz",
      "integrity": "sha512-wAfjdLgFsPZsklLJvOBUBmzYE8/CwhEqSBEMRXA3qxIiNtyqvjYurAtIfDh6chlEPUfmTY3MnZh5Hfh4q0UlIw==",
      "dev": true,
      "requires": {
        "type-fest": "^0.8.1"
      }
    },
    "globalthis": {
      "version": "1.0.1",
      "resolved": "https://registry.npmjs.org/globalthis/-/globalthis-1.0.1.tgz",
      "integrity": "sha512-mJPRTc/P39NH/iNG4mXa9aIhNymaQikTrnspeCa2ZuJ+mH2QN/rXwtX3XwKrHqWgUQFbNZKtHM105aHzJalElw==",
      "requires": {
        "define-properties": "^1.1.3"
      }
    },
    "graceful-fs": {
      "version": "4.2.3",
      "resolved": "https://registry.npmjs.org/graceful-fs/-/graceful-fs-4.2.3.tgz",
      "integrity": "sha512-a30VEBm4PEdx1dRB7MFK7BejejvCvBronbLjht+sHuGYj8PHs7M/5Z+rt5lw551vZ7yfTCj4Vuyy3mSJytDWRQ==",
      "dev": true
    },
    "growly": {
      "version": "1.3.0",
      "resolved": "https://registry.npmjs.org/growly/-/growly-1.3.0.tgz",
      "integrity": "sha1-8QdIy+dq+WS3yWyTxrzCivEgwIE=",
      "dev": true
    },
    "har-schema": {
      "version": "2.0.0",
      "resolved": "https://registry.npmjs.org/har-schema/-/har-schema-2.0.0.tgz",
      "integrity": "sha1-qUwiJOvKwEeCoNkDVSHyRzW37JI=",
      "dev": true
    },
    "har-validator": {
      "version": "5.1.3",
      "resolved": "https://registry.npmjs.org/har-validator/-/har-validator-5.1.3.tgz",
      "integrity": "sha512-sNvOCzEQNr/qrvJgc3UG/kD4QtlHycrzwS+6mfTrrSq97BvaYcPZZI1ZSqGSPR73Cxn4LKTD4PttRwfU7jWq5g==",
      "dev": true,
      "requires": {
        "ajv": "^6.5.5",
        "har-schema": "^2.0.0"
      }
    },
    "has": {
      "version": "1.0.3",
      "resolved": "https://registry.npmjs.org/has/-/has-1.0.3.tgz",
      "integrity": "sha512-f2dvO0VU6Oej7RkWJGrehjbzMAjFp5/VKPp5tTpWIV4JHHZK1/BxbFRtf/siA2SWTe09caDmVtYYzWEIbBS4zw==",
      "dev": true,
      "requires": {
        "function-bind": "^1.1.1"
      }
    },
    "has-flag": {
      "version": "3.0.0",
      "resolved": "https://registry.npmjs.org/has-flag/-/has-flag-3.0.0.tgz",
      "integrity": "sha1-tdRU3CGZriJWmfNGfloH87lVuv0=",
      "dev": true
    },
    "has-symbols": {
      "version": "1.0.1",
      "resolved": "https://registry.npmjs.org/has-symbols/-/has-symbols-1.0.1.tgz",
      "integrity": "sha512-PLcsoqu++dmEIZB+6totNFKq/7Do+Z0u4oT0zKOJNl3lYK6vGwwu2hjHs+68OEZbTjiUE9bgOABXbP/GvrS0Kg==",
      "dev": true
    },
    "has-value": {
      "version": "1.0.0",
      "resolved": "https://registry.npmjs.org/has-value/-/has-value-1.0.0.tgz",
      "integrity": "sha1-GLKB2lhbHFxR3vJMkw7SmgvmsXc=",
      "dev": true,
      "requires": {
        "get-value": "^2.0.6",
        "has-values": "^1.0.0",
        "isobject": "^3.0.0"
      }
    },
    "has-values": {
      "version": "1.0.0",
      "resolved": "https://registry.npmjs.org/has-values/-/has-values-1.0.0.tgz",
      "integrity": "sha1-lbC2P+whRmGab+V/51Yo1aOe/k8=",
      "dev": true,
      "requires": {
        "is-number": "^3.0.0",
        "kind-of": "^4.0.0"
      },
      "dependencies": {
        "kind-of": {
          "version": "4.0.0",
          "resolved": "https://registry.npmjs.org/kind-of/-/kind-of-4.0.0.tgz",
          "integrity": "sha1-IIE989cSkosgc3hpGkUGb65y3Vc=",
          "dev": true,
          "requires": {
            "is-buffer": "^1.1.5"
          }
        }
      }
    },
    "hosted-git-info": {
      "version": "2.8.5",
      "resolved": "https://registry.npmjs.org/hosted-git-info/-/hosted-git-info-2.8.5.tgz",
      "integrity": "sha512-kssjab8CvdXfcXMXVcvsXum4Hwdq9XGtRD3TteMEvEbq0LXyiNQr6AprqKqfeaDXze7SxWvRxdpwE6ku7ikLkg==",
      "dev": true
    },
    "html-encoding-sniffer": {
      "version": "1.0.2",
      "resolved": "https://registry.npmjs.org/html-encoding-sniffer/-/html-encoding-sniffer-1.0.2.tgz",
      "integrity": "sha512-71lZziiDnsuabfdYiUeWdCVyKuqwWi23L8YeIgV9jSSZHCtb6wB1BKWooH7L3tn4/FuZJMVWyNaIDr4RGmaSYw==",
      "dev": true,
      "requires": {
        "whatwg-encoding": "^1.0.1"
      }
    },
    "html-escaper": {
      "version": "2.0.0",
      "resolved": "https://registry.npmjs.org/html-escaper/-/html-escaper-2.0.0.tgz",
      "integrity": "sha512-a4u9BeERWGu/S8JiWEAQcdrg9v4QArtP9keViQjGMdff20fBdd8waotXaNmODqBe6uZ3Nafi7K/ho4gCQHV3Ig==",
      "dev": true
    },
    "http-errors": {
      "version": "1.7.2",
      "resolved": "https://registry.npmjs.org/http-errors/-/http-errors-1.7.2.tgz",
      "integrity": "sha512-uUQBt3H/cSIVfch6i1EuPNy/YsRSOUBXTVfZ+yR7Zjez3qjBz6i9+i4zjNaoqcoFVI4lQJ5plg63TvGfRSDCRg==",
      "requires": {
        "depd": "~1.1.2",
        "inherits": "2.0.3",
        "setprototypeof": "1.1.1",
        "statuses": ">= 1.5.0 < 2",
        "toidentifier": "1.0.0"
      }
    },
    "http-signature": {
      "version": "1.2.0",
      "resolved": "https://registry.npmjs.org/http-signature/-/http-signature-1.2.0.tgz",
      "integrity": "sha1-muzZJRFHcvPZW2WmCruPfBj7rOE=",
      "dev": true,
      "requires": {
        "assert-plus": "^1.0.0",
        "jsprim": "^1.2.2",
        "sshpk": "^1.7.0"
      }
    },
    "http-terminator": {
      "version": "2.0.3",
      "resolved": "https://registry.npmjs.org/http-terminator/-/http-terminator-2.0.3.tgz",
      "integrity": "sha512-2Ete9PUgzNX5hMsx69wRhhzpHc2Mh8kOMz6oJllAxSmJPSDOgnvHE4a6hWlvkwtVJt07ehB1SOt4FfYvM9lrwQ==",
      "requires": {
        "delay": "^4.3.0",
        "roarr": "^2.14.6"
      }
    },
    "iconv-lite": {
      "version": "0.4.24",
      "resolved": "https://registry.npmjs.org/iconv-lite/-/iconv-lite-0.4.24.tgz",
      "integrity": "sha512-v3MXnZAcvnywkTUEZomIActle7RXXeedOR31wwl7VlyoXO4Qi9arvSenNQWne1TcRwhCL1HwLI21bEqdpj8/rA==",
      "requires": {
        "safer-buffer": ">= 2.1.2 < 3"
      }
    },
    "ignore": {
      "version": "4.0.6",
      "resolved": "https://registry.npmjs.org/ignore/-/ignore-4.0.6.tgz",
      "integrity": "sha512-cyFDKrqc/YdcWFniJhzI42+AzS+gNwmUzOSFcRCQYwySuBBBy/KjuxWLZ/FHEH6Moq1NizMOBWyTcv8O4OZIMg==",
      "dev": true
    },
    "import-fresh": {
      "version": "3.2.1",
      "resolved": "https://registry.npmjs.org/import-fresh/-/import-fresh-3.2.1.tgz",
      "integrity": "sha512-6e1q1cnWP2RXD9/keSkxHScg508CdXqXWgWBaETNhyuBFz+kUZlKboh+ISK+bU++DmbHimVBrOz/zzPe0sZ3sQ==",
      "dev": true,
      "requires": {
        "parent-module": "^1.0.0",
        "resolve-from": "^4.0.0"
      }
    },
    "import-local": {
      "version": "2.0.0",
      "resolved": "https://registry.npmjs.org/import-local/-/import-local-2.0.0.tgz",
      "integrity": "sha512-b6s04m3O+s3CGSbqDIyP4R6aAwAeYlVq9+WUWep6iHa8ETRf9yei1U48C5MmfJmV9AiLYYBKPMq/W+/WRpQmCQ==",
      "dev": true,
      "requires": {
        "pkg-dir": "^3.0.0",
        "resolve-cwd": "^2.0.0"
      },
      "dependencies": {
        "find-up": {
          "version": "3.0.0",
          "resolved": "https://registry.npmjs.org/find-up/-/find-up-3.0.0.tgz",
          "integrity": "sha512-1yD6RmLI1XBfxugvORwlck6f75tYL+iR0jqwsOrOxMZyGYqUuDhJ0l4AXdO1iX/FTs9cBAMEk1gWSEx1kSbylg==",
          "dev": true,
          "requires": {
            "locate-path": "^3.0.0"
          }
        },
        "locate-path": {
          "version": "3.0.0",
          "resolved": "https://registry.npmjs.org/locate-path/-/locate-path-3.0.0.tgz",
          "integrity": "sha512-7AO748wWnIhNqAuaty2ZWHkQHRSNfPVIsPIfwEOWO22AmaoVrWavlOcMR5nzTLNYvp36X220/maaRsrec1G65A==",
          "dev": true,
          "requires": {
            "p-locate": "^3.0.0",
            "path-exists": "^3.0.0"
          }
        },
        "p-limit": {
          "version": "2.2.2",
          "resolved": "https://registry.npmjs.org/p-limit/-/p-limit-2.2.2.tgz",
          "integrity": "sha512-WGR+xHecKTr7EbUEhyLSh5Dube9JtdiG78ufaeLxTgpudf/20KqyMioIUZJAezlTIi6evxuoUs9YXc11cU+yzQ==",
          "dev": true,
          "requires": {
            "p-try": "^2.0.0"
          }
        },
        "p-locate": {
          "version": "3.0.0",
          "resolved": "https://registry.npmjs.org/p-locate/-/p-locate-3.0.0.tgz",
          "integrity": "sha512-x+12w/To+4GFfgJhBEpiDcLozRJGegY+Ei7/z0tSLkMmxGZNybVMSfWj9aJn8Z5Fc7dBUNJOOVgPv2H7IwulSQ==",
          "dev": true,
          "requires": {
            "p-limit": "^2.0.0"
          }
        },
        "p-try": {
          "version": "2.2.0",
          "resolved": "https://registry.npmjs.org/p-try/-/p-try-2.2.0.tgz",
          "integrity": "sha512-R4nPAVTAU0B9D35/Gk3uJf/7XYbQcyohSKdvAxIRSNghFl4e71hVoGnBNQz9cWaXxO2I10KTC+3jMdvvoKw6dQ==",
          "dev": true
        },
        "pkg-dir": {
          "version": "3.0.0",
          "resolved": "https://registry.npmjs.org/pkg-dir/-/pkg-dir-3.0.0.tgz",
          "integrity": "sha512-/E57AYkoeQ25qkxMj5PBOVgF8Kiu/h7cYS30Z5+R7WaiCCBfLq58ZI/dSeaEKb9WVJV5n/03QwrN3IeWIFllvw==",
          "dev": true,
          "requires": {
            "find-up": "^3.0.0"
          }
        }
      }
    },
    "imurmurhash": {
      "version": "0.1.4",
      "resolved": "https://registry.npmjs.org/imurmurhash/-/imurmurhash-0.1.4.tgz",
      "integrity": "sha1-khi5srkoojixPcT7a21XbyMUU+o=",
      "dev": true
    },
    "inflight": {
      "version": "1.0.6",
      "resolved": "https://registry.npmjs.org/inflight/-/inflight-1.0.6.tgz",
      "integrity": "sha1-Sb1jMdfQLQwJvJEKEHW6gWW1bfk=",
      "dev": true,
      "requires": {
        "once": "^1.3.0",
        "wrappy": "1"
      }
    },
    "inherits": {
      "version": "2.0.3",
      "resolved": "https://registry.npmjs.org/inherits/-/inherits-2.0.3.tgz",
      "integrity": "sha1-Yzwsg+PaQqUC9SRmAiSA9CCCYd4="
    },
    "inquirer": {
      "version": "7.0.4",
      "resolved": "https://registry.npmjs.org/inquirer/-/inquirer-7.0.4.tgz",
      "integrity": "sha512-Bu5Td5+j11sCkqfqmUTiwv+tWisMtP0L7Q8WrqA2C/BbBhy1YTdFrvjjlrKq8oagA/tLQBski2Gcx/Sqyi2qSQ==",
      "dev": true,
      "requires": {
        "ansi-escapes": "^4.2.1",
        "chalk": "^2.4.2",
        "cli-cursor": "^3.1.0",
        "cli-width": "^2.0.0",
        "external-editor": "^3.0.3",
        "figures": "^3.0.0",
        "lodash": "^4.17.15",
        "mute-stream": "0.0.8",
        "run-async": "^2.2.0",
        "rxjs": "^6.5.3",
        "string-width": "^4.1.0",
        "strip-ansi": "^5.1.0",
        "through": "^2.3.6"
      }
    },
    "invariant": {
      "version": "2.2.4",
      "resolved": "https://registry.npmjs.org/invariant/-/invariant-2.2.4.tgz",
      "integrity": "sha512-phJfQVBuaJM5raOpJjSfkiD6BpbCE4Ns//LaXl6wGYtUBY83nWS6Rf9tXm2e8VaK60JEjYldbPif/A2B1C2gNA==",
      "dev": true,
      "requires": {
        "loose-envify": "^1.0.0"
      }
    },
    "ipaddr.js": {
      "version": "1.9.1",
      "resolved": "https://registry.npmjs.org/ipaddr.js/-/ipaddr.js-1.9.1.tgz",
      "integrity": "sha512-0KI/607xoxSToH7GjN1FfSbLoU0+btTicjsQSWQlh/hZykN8KpmMf7uYwPW3R+akZ6R/w18ZlXSHBYXiYUPO3g=="
    },
    "is-accessor-descriptor": {
      "version": "0.1.6",
      "resolved": "https://registry.npmjs.org/is-accessor-descriptor/-/is-accessor-descriptor-0.1.6.tgz",
      "integrity": "sha1-qeEss66Nh2cn7u84Q/igiXtcmNY=",
      "dev": true,
      "requires": {
        "kind-of": "^3.0.2"
      },
      "dependencies": {
        "kind-of": {
          "version": "3.2.2",
          "resolved": "https://registry.npmjs.org/kind-of/-/kind-of-3.2.2.tgz",
          "integrity": "sha1-MeohpzS6ubuw8yRm2JOupR5KPGQ=",
          "dev": true,
          "requires": {
            "is-buffer": "^1.1.5"
          }
        }
      }
    },
    "is-arrayish": {
      "version": "0.3.2",
      "resolved": "https://registry.npmjs.org/is-arrayish/-/is-arrayish-0.3.2.tgz",
      "integrity": "sha512-eVRqCvVlZbuw3GrM63ovNSNAeA1K16kaR/LRY/92w0zxQ5/1YzwblUX652i4Xs9RwAGjW9d9y6X88t8OaAJfWQ=="
    },
    "is-buffer": {
      "version": "1.1.6",
      "resolved": "https://registry.npmjs.org/is-buffer/-/is-buffer-1.1.6.tgz",
      "integrity": "sha512-NcdALwpXkTm5Zvvbk7owOUSvVvBKDgKP5/ewfXEznmQFfs4ZRmanOeKBTjRVjka3QFoN6XJ+9F3USqfHqTaU5w==",
      "dev": true
    },
    "is-callable": {
      "version": "1.1.5",
      "resolved": "https://registry.npmjs.org/is-callable/-/is-callable-1.1.5.tgz",
      "integrity": "sha512-ESKv5sMCJB2jnHTWZ3O5itG+O128Hsus4K4Qh1h2/cgn2vbgnLSVqfV46AeJA9D5EeeLa9w81KUXMtn34zhX+Q==",
      "dev": true
    },
    "is-ci": {
      "version": "2.0.0",
      "resolved": "https://registry.npmjs.org/is-ci/-/is-ci-2.0.0.tgz",
      "integrity": "sha512-YfJT7rkpQB0updsdHLGWrvhBJfcfzNNawYDNIyQXJz0IViGf75O8EBPKSdvw2rF+LGCsX4FZ8tcr3b19LcZq4w==",
      "dev": true,
      "requires": {
        "ci-info": "^2.0.0"
      }
    },
    "is-data-descriptor": {
      "version": "0.1.4",
      "resolved": "https://registry.npmjs.org/is-data-descriptor/-/is-data-descriptor-0.1.4.tgz",
      "integrity": "sha1-C17mSDiOLIYCgueT8YVv7D8wG1Y=",
      "dev": true,
      "requires": {
        "kind-of": "^3.0.2"
      },
      "dependencies": {
        "kind-of": {
          "version": "3.2.2",
          "resolved": "https://registry.npmjs.org/kind-of/-/kind-of-3.2.2.tgz",
          "integrity": "sha1-MeohpzS6ubuw8yRm2JOupR5KPGQ=",
          "dev": true,
          "requires": {
            "is-buffer": "^1.1.5"
          }
        }
      }
    },
    "is-date-object": {
      "version": "1.0.2",
      "resolved": "https://registry.npmjs.org/is-date-object/-/is-date-object-1.0.2.tgz",
      "integrity": "sha512-USlDT524woQ08aoZFzh3/Z6ch9Y/EWXEHQ/AaRN0SkKq4t2Jw2R2339tSXmwuVoY7LLlBCbOIlx2myP/L5zk0g==",
      "dev": true
    },
    "is-descriptor": {
      "version": "0.1.6",
      "resolved": "https://registry.npmjs.org/is-descriptor/-/is-descriptor-0.1.6.tgz",
      "integrity": "sha512-avDYr0SB3DwO9zsMov0gKCESFYqCnE4hq/4z3TdUlukEy5t9C0YRq7HLrsN52NAcqXKaepeCD0n+B0arnVG3Hg==",
      "dev": true,
      "requires": {
        "is-accessor-descriptor": "^0.1.6",
        "is-data-descriptor": "^0.1.4",
        "kind-of": "^5.0.0"
      },
      "dependencies": {
        "kind-of": {
          "version": "5.1.0",
          "resolved": "https://registry.npmjs.org/kind-of/-/kind-of-5.1.0.tgz",
          "integrity": "sha512-NGEErnH6F2vUuXDh+OlbcKW7/wOcfdRHaZ7VWtqCztfHri/++YKmP51OdWeGPuqCOba6kk2OTe5d02VmTB80Pw==",
          "dev": true
        }
      }
    },
    "is-extendable": {
      "version": "0.1.1",
      "resolved": "https://registry.npmjs.org/is-extendable/-/is-extendable-0.1.1.tgz",
      "integrity": "sha1-YrEQ4omkcUGOPsNqYX1HLjAd/Ik=",
      "dev": true
    },
    "is-extglob": {
      "version": "2.1.1",
      "resolved": "https://registry.npmjs.org/is-extglob/-/is-extglob-2.1.1.tgz",
      "integrity": "sha1-qIwCU1eR8C7TfHahueqXc8gz+MI=",
      "dev": true
    },
    "is-fullwidth-code-point": {
      "version": "3.0.0",
      "resolved": "https://registry.npmjs.org/is-fullwidth-code-point/-/is-fullwidth-code-point-3.0.0.tgz",
      "integrity": "sha512-zymm5+u+sCsSWyD9qNaejV3DFvhCKclKdizYaJUuHA83RLjb7nSuGnddCHGv0hk+KY7BMAlsWeK4Ueg6EV6XQg==",
      "dev": true
    },
    "is-generator-fn": {
      "version": "2.1.0",
      "resolved": "https://registry.npmjs.org/is-generator-fn/-/is-generator-fn-2.1.0.tgz",
      "integrity": "sha512-cTIB4yPYL/Grw0EaSzASzg6bBy9gqCofvWN8okThAYIxKJZC+udlRAmGbM0XLeniEJSs8uEgHPGuHSe1XsOLSQ==",
      "dev": true
    },
    "is-glob": {
      "version": "4.0.1",
      "resolved": "https://registry.npmjs.org/is-glob/-/is-glob-4.0.1.tgz",
      "integrity": "sha512-5G0tKtBTFImOqDnLB2hG6Bp2qcKEFduo4tZu9MT/H6NQv/ghhy30o55ufafxJ/LdH79LLs2Kfrn85TLKyA7BUg==",
      "dev": true,
      "requires": {
        "is-extglob": "^2.1.1"
      }
    },
    "is-number": {
      "version": "3.0.0",
      "resolved": "https://registry.npmjs.org/is-number/-/is-number-3.0.0.tgz",
      "integrity": "sha1-JP1iAaR4LPUFYcgQJ2r8fRLXEZU=",
      "dev": true,
      "requires": {
        "kind-of": "^3.0.2"
      },
      "dependencies": {
        "kind-of": {
          "version": "3.2.2",
          "resolved": "https://registry.npmjs.org/kind-of/-/kind-of-3.2.2.tgz",
          "integrity": "sha1-MeohpzS6ubuw8yRm2JOupR5KPGQ=",
          "dev": true,
          "requires": {
            "is-buffer": "^1.1.5"
          }
        }
      }
    },
    "is-plain-object": {
      "version": "2.0.4",
      "resolved": "https://registry.npmjs.org/is-plain-object/-/is-plain-object-2.0.4.tgz",
      "integrity": "sha512-h5PpgXkWitc38BBMYawTYMWJHFZJVnBquFE57xFpjB8pJFiF6gZ+bU+WyI/yqXiFR5mdLsgYNaPe8uao6Uv9Og==",
      "dev": true,
      "requires": {
        "isobject": "^3.0.1"
      }
    },
    "is-promise": {
      "version": "2.1.0",
      "resolved": "https://registry.npmjs.org/is-promise/-/is-promise-2.1.0.tgz",
      "integrity": "sha1-eaKp7OfwlugPNtKy87wWwf9L8/o=",
      "dev": true
    },
    "is-regex": {
      "version": "1.0.5",
      "resolved": "https://registry.npmjs.org/is-regex/-/is-regex-1.0.5.tgz",
      "integrity": "sha512-vlKW17SNq44owv5AQR3Cq0bQPEb8+kF3UKZ2fiZNOWtztYE5i0CzCZxFDwO58qAOWtxdBRVO/V5Qin1wjCqFYQ==",
      "dev": true,
      "requires": {
        "has": "^1.0.3"
      }
    },
    "is-stream": {
      "version": "1.1.0",
      "resolved": "https://registry.npmjs.org/is-stream/-/is-stream-1.1.0.tgz",
      "integrity": "sha1-EtSj3U5o4Lec6428hBc66A2RykQ="
    },
    "is-string": {
      "version": "1.0.5",
      "resolved": "https://registry.npmjs.org/is-string/-/is-string-1.0.5.tgz",
      "integrity": "sha512-buY6VNRjhQMiF1qWDouloZlQbRhDPCebwxSjxMjxgemYT46YMd2NR0/H+fBhEfWX4A/w9TBJ+ol+okqJKFE6vQ==",
      "dev": true
    },
    "is-symbol": {
      "version": "1.0.3",
      "resolved": "https://registry.npmjs.org/is-symbol/-/is-symbol-1.0.3.tgz",
      "integrity": "sha512-OwijhaRSgqvhm/0ZdAcXNZt9lYdKFpcRDT5ULUuYXPoT794UNOdU+gpT6Rzo7b4V2HUl/op6GqY894AZwv9faQ==",
      "dev": true,
      "requires": {
        "has-symbols": "^1.0.1"
      }
    },
    "is-typedarray": {
      "version": "1.0.0",
      "resolved": "https://registry.npmjs.org/is-typedarray/-/is-typedarray-1.0.0.tgz",
      "integrity": "sha1-5HnICFjfDBsR3dppQPlgEfzaSpo=",
      "dev": true
    },
    "is-windows": {
      "version": "1.0.2",
      "resolved": "https://registry.npmjs.org/is-windows/-/is-windows-1.0.2.tgz",
      "integrity": "sha512-eXK1UInq2bPmjyX6e3VHIzMLobc4J94i4AWn+Hpq3OU5KkrRC96OAcR3PRJ/pGu6m8TRnBHP9dkXQVsT/COVIA==",
      "dev": true
    },
    "is-wsl": {
      "version": "1.1.0",
      "resolved": "https://registry.npmjs.org/is-wsl/-/is-wsl-1.1.0.tgz",
      "integrity": "sha1-HxbkqiKwTRM2tmGIpmrzxgDDpm0=",
      "dev": true
    },
    "isarray": {
      "version": "1.0.0",
      "resolved": "https://registry.npmjs.org/isarray/-/isarray-1.0.0.tgz",
      "integrity": "sha1-u5NdSFgsuhaMBoNJV6VKPgcSTxE="
    },
    "isexe": {
      "version": "2.0.0",
      "resolved": "https://registry.npmjs.org/isexe/-/isexe-2.0.0.tgz",
      "integrity": "sha1-6PvzdNxVb/iUehDcsFctYz8s+hA=",
      "dev": true
    },
    "isobject": {
      "version": "3.0.1",
      "resolved": "https://registry.npmjs.org/isobject/-/isobject-3.0.1.tgz",
      "integrity": "sha1-TkMekrEalzFjaqH5yNHMvP2reN8=",
      "dev": true
    },
    "isstream": {
      "version": "0.1.2",
      "resolved": "https://registry.npmjs.org/isstream/-/isstream-0.1.2.tgz",
      "integrity": "sha1-R+Y/evVa+m+S4VAOaQ64uFKcCZo=",
      "dev": true
    },
    "istanbul-lib-coverage": {
      "version": "2.0.5",
      "resolved": "https://registry.npmjs.org/istanbul-lib-coverage/-/istanbul-lib-coverage-2.0.5.tgz",
      "integrity": "sha512-8aXznuEPCJvGnMSRft4udDRDtb1V3pkQkMMI5LI+6HuQz5oQ4J2UFn1H82raA3qJtyOLkkwVqICBQkjnGtn5mA==",
      "dev": true
    },
    "istanbul-lib-instrument": {
      "version": "3.3.0",
      "resolved": "https://registry.npmjs.org/istanbul-lib-instrument/-/istanbul-lib-instrument-3.3.0.tgz",
      "integrity": "sha512-5nnIN4vo5xQZHdXno/YDXJ0G+I3dAm4XgzfSVTPLQpj/zAV2dV6Juy0yaf10/zrJOJeHoN3fraFe+XRq2bFVZA==",
      "dev": true,
      "requires": {
        "@babel/generator": "^7.4.0",
        "@babel/parser": "^7.4.3",
        "@babel/template": "^7.4.0",
        "@babel/traverse": "^7.4.3",
        "@babel/types": "^7.4.0",
        "istanbul-lib-coverage": "^2.0.5",
        "semver": "^6.0.0"
      }
    },
    "istanbul-lib-report": {
      "version": "2.0.8",
      "resolved": "https://registry.npmjs.org/istanbul-lib-report/-/istanbul-lib-report-2.0.8.tgz",
      "integrity": "sha512-fHBeG573EIihhAblwgxrSenp0Dby6tJMFR/HvlerBsrCTD5bkUuoNtn3gVh29ZCS824cGGBPn7Sg7cNk+2xUsQ==",
      "dev": true,
      "requires": {
        "istanbul-lib-coverage": "^2.0.5",
        "make-dir": "^2.1.0",
        "supports-color": "^6.1.0"
      },
      "dependencies": {
        "supports-color": {
          "version": "6.1.0",
          "resolved": "https://registry.npmjs.org/supports-color/-/supports-color-6.1.0.tgz",
          "integrity": "sha512-qe1jfm1Mg7Nq/NSh6XE24gPXROEVsWHxC1LIx//XNlD9iw7YZQGjZNjYN7xGaEG6iKdA8EtNFW6R0gjnVXp+wQ==",
          "dev": true,
          "requires": {
            "has-flag": "^3.0.0"
          }
        }
      }
    },
    "istanbul-lib-source-maps": {
      "version": "3.0.6",
      "resolved": "https://registry.npmjs.org/istanbul-lib-source-maps/-/istanbul-lib-source-maps-3.0.6.tgz",
      "integrity": "sha512-R47KzMtDJH6X4/YW9XTx+jrLnZnscW4VpNN+1PViSYTejLVPWv7oov+Duf8YQSPyVRUvueQqz1TcsC6mooZTXw==",
      "dev": true,
      "requires": {
        "debug": "^4.1.1",
        "istanbul-lib-coverage": "^2.0.5",
        "make-dir": "^2.1.0",
        "rimraf": "^2.6.3",
        "source-map": "^0.6.1"
      },
      "dependencies": {
        "debug": {
          "version": "4.1.1",
          "resolved": "https://registry.npmjs.org/debug/-/debug-4.1.1.tgz",
          "integrity": "sha512-pYAIzeRo8J6KPEaJ0VWOh5Pzkbw/RetuzehGM7QRRX5he4fPHx2rdKMB256ehJCkX+XRQm16eZLqLNS8RSZXZw==",
          "dev": true,
          "requires": {
            "ms": "^2.1.1"
          }
        },
        "ms": {
          "version": "2.1.2",
          "resolved": "https://registry.npmjs.org/ms/-/ms-2.1.2.tgz",
          "integrity": "sha512-sGkPx+VjMtmA6MX27oA4FBFELFCZZ4S4XqeGOXCv68tT+jb3vk/RyaKWP0PTKyWtmLSM0b+adUTEvbs1PEaH2w==",
          "dev": true
        }
      }
    },
    "istanbul-reports": {
      "version": "2.2.7",
      "resolved": "https://registry.npmjs.org/istanbul-reports/-/istanbul-reports-2.2.7.tgz",
      "integrity": "sha512-uu1F/L1o5Y6LzPVSVZXNOoD/KXpJue9aeLRd0sM9uMXfZvzomB0WxVamWb5ue8kA2vVWEmW7EG+A5n3f1kqHKg==",
      "dev": true,
      "requires": {
        "html-escaper": "^2.0.0"
      }
    },
    "jest": {
      "version": "24.9.0",
      "resolved": "https://registry.npmjs.org/jest/-/jest-24.9.0.tgz",
      "integrity": "sha512-YvkBL1Zm7d2B1+h5fHEOdyjCG+sGMz4f8D86/0HiqJ6MB4MnDc8FgP5vdWsGnemOQro7lnYo8UakZ3+5A0jxGw==",
      "dev": true,
      "requires": {
        "import-local": "^2.0.0",
        "jest-cli": "^24.9.0"
      },
      "dependencies": {
        "jest-cli": {
          "version": "24.9.0",
          "resolved": "https://registry.npmjs.org/jest-cli/-/jest-cli-24.9.0.tgz",
          "integrity": "sha512-+VLRKyitT3BWoMeSUIHRxV/2g8y9gw91Jh5z2UmXZzkZKpbC08CSehVxgHUwTpy+HwGcns/tqafQDJW7imYvGg==",
          "dev": true,
          "requires": {
            "@jest/core": "^24.9.0",
            "@jest/test-result": "^24.9.0",
            "@jest/types": "^24.9.0",
            "chalk": "^2.0.1",
            "exit": "^0.1.2",
            "import-local": "^2.0.0",
            "is-ci": "^2.0.0",
            "jest-config": "^24.9.0",
            "jest-util": "^24.9.0",
            "jest-validate": "^24.9.0",
            "prompts": "^2.0.1",
            "realpath-native": "^1.1.0",
            "yargs": "^13.3.0"
          }
        }
      }
    },
    "jest-changed-files": {
      "version": "24.9.0",
      "resolved": "https://registry.npmjs.org/jest-changed-files/-/jest-changed-files-24.9.0.tgz",
      "integrity": "sha512-6aTWpe2mHF0DhL28WjdkO8LyGjs3zItPET4bMSeXU6T3ub4FPMw+mcOcbdGXQOAfmLcxofD23/5Bl9Z4AkFwqg==",
      "dev": true,
      "requires": {
        "@jest/types": "^24.9.0",
        "execa": "^1.0.0",
        "throat": "^4.0.0"
      }
    },
    "jest-config": {
      "version": "24.9.0",
      "resolved": "https://registry.npmjs.org/jest-config/-/jest-config-24.9.0.tgz",
      "integrity": "sha512-RATtQJtVYQrp7fvWg6f5y3pEFj9I+H8sWw4aKxnDZ96mob5i5SD6ZEGWgMLXQ4LE8UurrjbdlLWdUeo+28QpfQ==",
      "dev": true,
      "requires": {
        "@babel/core": "^7.1.0",
        "@jest/test-sequencer": "^24.9.0",
        "@jest/types": "^24.9.0",
        "babel-jest": "^24.9.0",
        "chalk": "^2.0.1",
        "glob": "^7.1.1",
        "jest-environment-jsdom": "^24.9.0",
        "jest-environment-node": "^24.9.0",
        "jest-get-type": "^24.9.0",
        "jest-jasmine2": "^24.9.0",
        "jest-regex-util": "^24.3.0",
        "jest-resolve": "^24.9.0",
        "jest-util": "^24.9.0",
        "jest-validate": "^24.9.0",
        "micromatch": "^3.1.10",
        "pretty-format": "^24.9.0",
        "realpath-native": "^1.1.0"
      }
    },
    "jest-diff": {
      "version": "24.9.0",
      "resolved": "https://registry.npmjs.org/jest-diff/-/jest-diff-24.9.0.tgz",
      "integrity": "sha512-qMfrTs8AdJE2iqrTp0hzh7kTd2PQWrsFyj9tORoKmu32xjPjeE4NyjVRDz8ybYwqS2ik8N4hsIpiVTyFeo2lBQ==",
      "dev": true,
      "requires": {
        "chalk": "^2.0.1",
        "diff-sequences": "^24.9.0",
        "jest-get-type": "^24.9.0",
        "pretty-format": "^24.9.0"
      }
    },
    "jest-docblock": {
      "version": "24.9.0",
      "resolved": "https://registry.npmjs.org/jest-docblock/-/jest-docblock-24.9.0.tgz",
      "integrity": "sha512-F1DjdpDMJMA1cN6He0FNYNZlo3yYmOtRUnktrT9Q37njYzC5WEaDdmbynIgy0L/IvXvvgsG8OsqhLPXTpfmZAA==",
      "dev": true,
      "requires": {
        "detect-newline": "^2.1.0"
      }
    },
    "jest-each": {
      "version": "24.9.0",
      "resolved": "https://registry.npmjs.org/jest-each/-/jest-each-24.9.0.tgz",
      "integrity": "sha512-ONi0R4BvW45cw8s2Lrx8YgbeXL1oCQ/wIDwmsM3CqM/nlblNCPmnC3IPQlMbRFZu3wKdQ2U8BqM6lh3LJ5Bsog==",
      "dev": true,
      "requires": {
        "@jest/types": "^24.9.0",
        "chalk": "^2.0.1",
        "jest-get-type": "^24.9.0",
        "jest-util": "^24.9.0",
        "pretty-format": "^24.9.0"
      }
    },
    "jest-environment-jsdom": {
      "version": "24.9.0",
      "resolved": "https://registry.npmjs.org/jest-environment-jsdom/-/jest-environment-jsdom-24.9.0.tgz",
      "integrity": "sha512-Zv9FV9NBRzLuALXjvRijO2351DRQeLYXtpD4xNvfoVFw21IOKNhZAEUKcbiEtjTkm2GsJ3boMVgkaR7rN8qetA==",
      "dev": true,
      "requires": {
        "@jest/environment": "^24.9.0",
        "@jest/fake-timers": "^24.9.0",
        "@jest/types": "^24.9.0",
        "jest-mock": "^24.9.0",
        "jest-util": "^24.9.0",
        "jsdom": "^11.5.1"
      }
    },
    "jest-environment-node": {
      "version": "24.9.0",
      "resolved": "https://registry.npmjs.org/jest-environment-node/-/jest-environment-node-24.9.0.tgz",
      "integrity": "sha512-6d4V2f4nxzIzwendo27Tr0aFm+IXWa0XEUnaH6nU0FMaozxovt+sfRvh4J47wL1OvF83I3SSTu0XK+i4Bqe7uA==",
      "dev": true,
      "requires": {
        "@jest/environment": "^24.9.0",
        "@jest/fake-timers": "^24.9.0",
        "@jest/types": "^24.9.0",
        "jest-mock": "^24.9.0",
        "jest-util": "^24.9.0"
      }
    },
    "jest-get-type": {
      "version": "24.9.0",
      "resolved": "https://registry.npmjs.org/jest-get-type/-/jest-get-type-24.9.0.tgz",
      "integrity": "sha512-lUseMzAley4LhIcpSP9Jf+fTrQ4a1yHQwLNeeVa2cEmbCGeoZAtYPOIv8JaxLD/sUpKxetKGP+gsHl8f8TSj8Q==",
      "dev": true
    },
    "jest-haste-map": {
      "version": "24.9.0",
      "resolved": "https://registry.npmjs.org/jest-haste-map/-/jest-haste-map-24.9.0.tgz",
      "integrity": "sha512-kfVFmsuWui2Sj1Rp1AJ4D9HqJwE4uwTlS/vO+eRUaMmd54BFpli2XhMQnPC2k4cHFVbB2Q2C+jtI1AGLgEnCjQ==",
      "dev": true,
      "requires": {
        "@jest/types": "^24.9.0",
        "anymatch": "^2.0.0",
        "fb-watchman": "^2.0.0",
        "graceful-fs": "^4.1.15",
        "invariant": "^2.2.4",
        "jest-serializer": "^24.9.0",
        "jest-util": "^24.9.0",
        "jest-worker": "^24.9.0",
        "micromatch": "^3.1.10",
        "sane": "^4.0.3",
        "walker": "^1.0.7"
      }
    },
    "jest-jasmine2": {
      "version": "24.9.0",
      "resolved": "https://registry.npmjs.org/jest-jasmine2/-/jest-jasmine2-24.9.0.tgz",
      "integrity": "sha512-Cq7vkAgaYKp+PsX+2/JbTarrk0DmNhsEtqBXNwUHkdlbrTBLtMJINADf2mf5FkowNsq8evbPc07/qFO0AdKTzw==",
      "dev": true,
      "requires": {
        "@babel/traverse": "^7.1.0",
        "@jest/environment": "^24.9.0",
        "@jest/test-result": "^24.9.0",
        "@jest/types": "^24.9.0",
        "chalk": "^2.0.1",
        "co": "^4.6.0",
        "expect": "^24.9.0",
        "is-generator-fn": "^2.0.0",
        "jest-each": "^24.9.0",
        "jest-matcher-utils": "^24.9.0",
        "jest-message-util": "^24.9.0",
        "jest-runtime": "^24.9.0",
        "jest-snapshot": "^24.9.0",
        "jest-util": "^24.9.0",
        "pretty-format": "^24.9.0",
        "throat": "^4.0.0"
      }
    },
    "jest-leak-detector": {
      "version": "24.9.0",
      "resolved": "https://registry.npmjs.org/jest-leak-detector/-/jest-leak-detector-24.9.0.tgz",
      "integrity": "sha512-tYkFIDsiKTGwb2FG1w8hX9V0aUb2ot8zY/2nFg087dUageonw1zrLMP4W6zsRO59dPkTSKie+D4rhMuP9nRmrA==",
      "dev": true,
      "requires": {
        "jest-get-type": "^24.9.0",
        "pretty-format": "^24.9.0"
      }
    },
    "jest-matcher-utils": {
      "version": "24.9.0",
      "resolved": "https://registry.npmjs.org/jest-matcher-utils/-/jest-matcher-utils-24.9.0.tgz",
      "integrity": "sha512-OZz2IXsu6eaiMAwe67c1T+5tUAtQyQx27/EMEkbFAGiw52tB9em+uGbzpcgYVpA8wl0hlxKPZxrly4CXU/GjHA==",
      "dev": true,
      "requires": {
        "chalk": "^2.0.1",
        "jest-diff": "^24.9.0",
        "jest-get-type": "^24.9.0",
        "pretty-format": "^24.9.0"
      }
    },
    "jest-message-util": {
      "version": "24.9.0",
      "resolved": "https://registry.npmjs.org/jest-message-util/-/jest-message-util-24.9.0.tgz",
      "integrity": "sha512-oCj8FiZ3U0hTP4aSui87P4L4jC37BtQwUMqk+zk/b11FR19BJDeZsZAvIHutWnmtw7r85UmR3CEWZ0HWU2mAlw==",
      "dev": true,
      "requires": {
        "@babel/code-frame": "^7.0.0",
        "@jest/test-result": "^24.9.0",
        "@jest/types": "^24.9.0",
        "@types/stack-utils": "^1.0.1",
        "chalk": "^2.0.1",
        "micromatch": "^3.1.10",
        "slash": "^2.0.0",
        "stack-utils": "^1.0.1"
      }
    },
    "jest-mock": {
      "version": "24.9.0",
      "resolved": "https://registry.npmjs.org/jest-mock/-/jest-mock-24.9.0.tgz",
      "integrity": "sha512-3BEYN5WbSq9wd+SyLDES7AHnjH9A/ROBwmz7l2y+ol+NtSFO8DYiEBzoO1CeFc9a8DYy10EO4dDFVv/wN3zl1w==",
      "dev": true,
      "requires": {
        "@jest/types": "^24.9.0"
      }
    },
    "jest-pnp-resolver": {
      "version": "1.2.1",
      "resolved": "https://registry.npmjs.org/jest-pnp-resolver/-/jest-pnp-resolver-1.2.1.tgz",
      "integrity": "sha512-pgFw2tm54fzgYvc/OHrnysABEObZCUNFnhjoRjaVOCN8NYc032/gVjPaHD4Aq6ApkSieWtfKAFQtmDKAmhupnQ==",
      "dev": true
    },
    "jest-regex-util": {
      "version": "24.9.0",
      "resolved": "https://registry.npmjs.org/jest-regex-util/-/jest-regex-util-24.9.0.tgz",
      "integrity": "sha512-05Cmb6CuxaA+Ys6fjr3PhvV3bGQmO+2p2La4hFbU+W5uOc479f7FdLXUWXw4pYMAhhSZIuKHwSXSu6CsSBAXQA==",
      "dev": true
    },
    "jest-resolve": {
      "version": "24.9.0",
      "resolved": "https://registry.npmjs.org/jest-resolve/-/jest-resolve-24.9.0.tgz",
      "integrity": "sha512-TaLeLVL1l08YFZAt3zaPtjiVvyy4oSA6CRe+0AFPPVX3Q/VI0giIWWoAvoS5L96vj9Dqxj4fB5p2qrHCmTU/MQ==",
      "dev": true,
      "requires": {
        "@jest/types": "^24.9.0",
        "browser-resolve": "^1.11.3",
        "chalk": "^2.0.1",
        "jest-pnp-resolver": "^1.2.1",
        "realpath-native": "^1.1.0"
      }
    },
    "jest-resolve-dependencies": {
      "version": "24.9.0",
      "resolved": "https://registry.npmjs.org/jest-resolve-dependencies/-/jest-resolve-dependencies-24.9.0.tgz",
      "integrity": "sha512-Fm7b6AlWnYhT0BXy4hXpactHIqER7erNgIsIozDXWl5dVm+k8XdGVe1oTg1JyaFnOxarMEbax3wyRJqGP2Pq+g==",
      "dev": true,
      "requires": {
        "@jest/types": "^24.9.0",
        "jest-regex-util": "^24.3.0",
        "jest-snapshot": "^24.9.0"
      }
    },
    "jest-runner": {
      "version": "24.9.0",
      "resolved": "https://registry.npmjs.org/jest-runner/-/jest-runner-24.9.0.tgz",
      "integrity": "sha512-KksJQyI3/0mhcfspnxxEOBueGrd5E4vV7ADQLT9ESaCzz02WnbdbKWIf5Mkaucoaj7obQckYPVX6JJhgUcoWWg==",
      "dev": true,
      "requires": {
        "@jest/console": "^24.7.1",
        "@jest/environment": "^24.9.0",
        "@jest/test-result": "^24.9.0",
        "@jest/types": "^24.9.0",
        "chalk": "^2.4.2",
        "exit": "^0.1.2",
        "graceful-fs": "^4.1.15",
        "jest-config": "^24.9.0",
        "jest-docblock": "^24.3.0",
        "jest-haste-map": "^24.9.0",
        "jest-jasmine2": "^24.9.0",
        "jest-leak-detector": "^24.9.0",
        "jest-message-util": "^24.9.0",
        "jest-resolve": "^24.9.0",
        "jest-runtime": "^24.9.0",
        "jest-util": "^24.9.0",
        "jest-worker": "^24.6.0",
        "source-map-support": "^0.5.6",
        "throat": "^4.0.0"
      }
    },
    "jest-runtime": {
      "version": "24.9.0",
      "resolved": "https://registry.npmjs.org/jest-runtime/-/jest-runtime-24.9.0.tgz",
      "integrity": "sha512-8oNqgnmF3v2J6PVRM2Jfuj8oX3syKmaynlDMMKQ4iyzbQzIG6th5ub/lM2bCMTmoTKM3ykcUYI2Pw9xwNtjMnw==",
      "dev": true,
      "requires": {
        "@jest/console": "^24.7.1",
        "@jest/environment": "^24.9.0",
        "@jest/source-map": "^24.3.0",
        "@jest/transform": "^24.9.0",
        "@jest/types": "^24.9.0",
        "@types/yargs": "^13.0.0",
        "chalk": "^2.0.1",
        "exit": "^0.1.2",
        "glob": "^7.1.3",
        "graceful-fs": "^4.1.15",
        "jest-config": "^24.9.0",
        "jest-haste-map": "^24.9.0",
        "jest-message-util": "^24.9.0",
        "jest-mock": "^24.9.0",
        "jest-regex-util": "^24.3.0",
        "jest-resolve": "^24.9.0",
        "jest-snapshot": "^24.9.0",
        "jest-util": "^24.9.0",
        "jest-validate": "^24.9.0",
        "realpath-native": "^1.1.0",
        "slash": "^2.0.0",
        "strip-bom": "^3.0.0",
        "yargs": "^13.3.0"
      }
    },
    "jest-serializer": {
      "version": "24.9.0",
      "resolved": "https://registry.npmjs.org/jest-serializer/-/jest-serializer-24.9.0.tgz",
      "integrity": "sha512-DxYipDr8OvfrKH3Kel6NdED3OXxjvxXZ1uIY2I9OFbGg+vUkkg7AGvi65qbhbWNPvDckXmzMPbK3u3HaDO49bQ==",
      "dev": true
    },
    "jest-snapshot": {
      "version": "24.9.0",
      "resolved": "https://registry.npmjs.org/jest-snapshot/-/jest-snapshot-24.9.0.tgz",
      "integrity": "sha512-uI/rszGSs73xCM0l+up7O7a40o90cnrk429LOiK3aeTvfC0HHmldbd81/B7Ix81KSFe1lwkbl7GnBGG4UfuDew==",
      "dev": true,
      "requires": {
        "@babel/types": "^7.0.0",
        "@jest/types": "^24.9.0",
        "chalk": "^2.0.1",
        "expect": "^24.9.0",
        "jest-diff": "^24.9.0",
        "jest-get-type": "^24.9.0",
        "jest-matcher-utils": "^24.9.0",
        "jest-message-util": "^24.9.0",
        "jest-resolve": "^24.9.0",
        "mkdirp": "^0.5.1",
        "natural-compare": "^1.4.0",
        "pretty-format": "^24.9.0",
        "semver": "^6.2.0"
      }
    },
    "jest-util": {
      "version": "24.9.0",
      "resolved": "https://registry.npmjs.org/jest-util/-/jest-util-24.9.0.tgz",
      "integrity": "sha512-x+cZU8VRmOJxbA1K5oDBdxQmdq0OIdADarLxk0Mq+3XS4jgvhG/oKGWcIDCtPG0HgjxOYvF+ilPJQsAyXfbNOg==",
      "dev": true,
      "requires": {
        "@jest/console": "^24.9.0",
        "@jest/fake-timers": "^24.9.0",
        "@jest/source-map": "^24.9.0",
        "@jest/test-result": "^24.9.0",
        "@jest/types": "^24.9.0",
        "callsites": "^3.0.0",
        "chalk": "^2.0.1",
        "graceful-fs": "^4.1.15",
        "is-ci": "^2.0.0",
        "mkdirp": "^0.5.1",
        "slash": "^2.0.0",
        "source-map": "^0.6.0"
      }
    },
    "jest-validate": {
      "version": "24.9.0",
      "resolved": "https://registry.npmjs.org/jest-validate/-/jest-validate-24.9.0.tgz",
      "integrity": "sha512-HPIt6C5ACwiqSiwi+OfSSHbK8sG7akG8eATl+IPKaeIjtPOeBUd/g3J7DghugzxrGjI93qS/+RPKe1H6PqvhRQ==",
      "dev": true,
      "requires": {
        "@jest/types": "^24.9.0",
        "camelcase": "^5.3.1",
        "chalk": "^2.0.1",
        "jest-get-type": "^24.9.0",
        "leven": "^3.1.0",
        "pretty-format": "^24.9.0"
      }
    },
    "jest-watcher": {
      "version": "24.9.0",
      "resolved": "https://registry.npmjs.org/jest-watcher/-/jest-watcher-24.9.0.tgz",
      "integrity": "sha512-+/fLOfKPXXYJDYlks62/4R4GoT+GU1tYZed99JSCOsmzkkF7727RqKrjNAxtfO4YpGv11wybgRvCjR73lK2GZw==",
      "dev": true,
      "requires": {
        "@jest/test-result": "^24.9.0",
        "@jest/types": "^24.9.0",
        "@types/yargs": "^13.0.0",
        "ansi-escapes": "^3.0.0",
        "chalk": "^2.0.1",
        "jest-util": "^24.9.0",
        "string-length": "^2.0.0"
      },
      "dependencies": {
        "ansi-escapes": {
          "version": "3.2.0",
          "resolved": "https://registry.npmjs.org/ansi-escapes/-/ansi-escapes-3.2.0.tgz",
          "integrity": "sha512-cBhpre4ma+U0T1oM5fXg7Dy1Jw7zzwv7lt/GoCpr+hDQJoYnKVPLL4dCvSEFMmQurOQvSrwT7SL/DAlhBI97RQ==",
          "dev": true
        }
      }
    },
    "jest-worker": {
      "version": "24.9.0",
      "resolved": "https://registry.npmjs.org/jest-worker/-/jest-worker-24.9.0.tgz",
      "integrity": "sha512-51PE4haMSXcHohnSMdM42anbvZANYTqMrr52tVKPqqsPJMzoP6FYYDVqahX/HrAoKEKz3uUPzSvKs9A3qR4iVw==",
      "dev": true,
      "requires": {
        "merge-stream": "^2.0.0",
        "supports-color": "^6.1.0"
      },
      "dependencies": {
        "supports-color": {
          "version": "6.1.0",
          "resolved": "https://registry.npmjs.org/supports-color/-/supports-color-6.1.0.tgz",
          "integrity": "sha512-qe1jfm1Mg7Nq/NSh6XE24gPXROEVsWHxC1LIx//XNlD9iw7YZQGjZNjYN7xGaEG6iKdA8EtNFW6R0gjnVXp+wQ==",
          "dev": true,
          "requires": {
            "has-flag": "^3.0.0"
          }
        }
      }
    },
    "js-tokens": {
      "version": "4.0.0",
      "resolved": "https://registry.npmjs.org/js-tokens/-/js-tokens-4.0.0.tgz",
      "integrity": "sha512-RdJUflcE3cUzKiMqQgsCu06FPu9UdIJO0beYbPhHN4k6apgJtifcoCtT9bcxOpYBtpD2kCM6Sbzg4CausW/PKQ==",
      "dev": true
    },
    "js-yaml": {
      "version": "3.13.1",
      "resolved": "https://registry.npmjs.org/js-yaml/-/js-yaml-3.13.1.tgz",
      "integrity": "sha512-YfbcO7jXDdyj0DGxYVSlSeQNHbD7XPWvrVWeVUujrQEoZzWJIRrCPoyk6kL6IAjAG2IolMK4T0hNUe0HOUs5Jw==",
      "dev": true,
      "requires": {
        "argparse": "^1.0.7",
        "esprima": "^4.0.0"
      }
    },
    "jsbn": {
      "version": "0.1.1",
      "resolved": "https://registry.npmjs.org/jsbn/-/jsbn-0.1.1.tgz",
      "integrity": "sha1-peZUwuWi3rXyAdls77yoDA7y9RM=",
      "dev": true
    },
    "jsdom": {
      "version": "11.12.0",
      "resolved": "https://registry.npmjs.org/jsdom/-/jsdom-11.12.0.tgz",
      "integrity": "sha512-y8Px43oyiBM13Zc1z780FrfNLJCXTL40EWlty/LXUtcjykRBNgLlCjWXpfSPBl2iv+N7koQN+dvqszHZgT/Fjw==",
      "dev": true,
      "requires": {
        "abab": "^2.0.0",
        "acorn": "^5.5.3",
        "acorn-globals": "^4.1.0",
        "array-equal": "^1.0.0",
        "cssom": ">= 0.3.2 < 0.4.0",
        "cssstyle": "^1.0.0",
        "data-urls": "^1.0.0",
        "domexception": "^1.0.1",
        "escodegen": "^1.9.1",
        "html-encoding-sniffer": "^1.0.2",
        "left-pad": "^1.3.0",
        "nwsapi": "^2.0.7",
        "parse5": "4.0.0",
        "pn": "^1.1.0",
        "request": "^2.87.0",
        "request-promise-native": "^1.0.5",
        "sax": "^1.2.4",
        "symbol-tree": "^3.2.2",
        "tough-cookie": "^2.3.4",
        "w3c-hr-time": "^1.0.1",
        "webidl-conversions": "^4.0.2",
        "whatwg-encoding": "^1.0.3",
        "whatwg-mimetype": "^2.1.0",
        "whatwg-url": "^6.4.1",
        "ws": "^5.2.0",
        "xml-name-validator": "^3.0.0"
      },
      "dependencies": {
        "acorn": {
          "version": "5.7.4",
          "resolved": "https://registry.npmjs.org/acorn/-/acorn-5.7.4.tgz",
          "integrity": "sha512-1D++VG7BhrtvQpNbBzovKNc1FLGGEE/oGe7b9xJm/RFHMBeUaUGpluV9RLjZa47YFdPcDAenEYuq9pQPcMdLJg==",
          "dev": true
        }
      }
    },
    "jsesc": {
      "version": "2.5.2",
      "resolved": "https://registry.npmjs.org/jsesc/-/jsesc-2.5.2.tgz",
      "integrity": "sha512-OYu7XEzjkCQ3C5Ps3QIZsQfNpqoJyZZA99wd9aWd05NCtC5pWOkShK2mkL6HXQR6/Cy2lbNdPlZBpuQHXE63gA==",
      "dev": true
    },
    "json-parse-better-errors": {
      "version": "1.0.2",
      "resolved": "https://registry.npmjs.org/json-parse-better-errors/-/json-parse-better-errors-1.0.2.tgz",
      "integrity": "sha512-mrqyZKfX5EhL7hvqcV6WG1yYjnjeuYDzDhhcAAUrq8Po85NBQBJP+ZDUT75qZQ98IkUoBqdkExkukOU7Ts2wrw==",
      "dev": true
    },
    "json-schema": {
      "version": "0.2.3",
      "resolved": "https://registry.npmjs.org/json-schema/-/json-schema-0.2.3.tgz",
      "integrity": "sha1-tIDIkuWaLwWVTOcnvT8qTogvnhM=",
      "dev": true
    },
    "json-schema-traverse": {
      "version": "0.4.1",
      "resolved": "https://registry.npmjs.org/json-schema-traverse/-/json-schema-traverse-0.4.1.tgz",
      "integrity": "sha512-xbbCH5dCYU5T8LcEhhuh7HJ88HXuW3qsI3Y0zOZFKfZEHcpWiHU/Jxzk629Brsab/mMiHQti9wMP+845RPe3Vg==",
      "dev": true
    },
    "json-stable-stringify-without-jsonify": {
      "version": "1.0.1",
      "resolved": "https://registry.npmjs.org/json-stable-stringify-without-jsonify/-/json-stable-stringify-without-jsonify-1.0.1.tgz",
      "integrity": "sha1-nbe1lJatPzz+8wp1FC0tkwrXJlE=",
      "dev": true
    },
    "json-stringify-safe": {
      "version": "5.0.1",
      "resolved": "https://registry.npmjs.org/json-stringify-safe/-/json-stringify-safe-5.0.1.tgz",
      "integrity": "sha1-Epai1Y/UXxmg9s4B1lcB4sc1tus="
    },
    "json5": {
      "version": "2.1.1",
      "resolved": "https://registry.npmjs.org/json5/-/json5-2.1.1.tgz",
      "integrity": "sha512-l+3HXD0GEI3huGq1njuqtzYK8OYJyXMkOLtQ53pjWh89tvWS2h6l+1zMkYWqlb57+SiQodKZyvMEFb2X+KrFhQ==",
      "dev": true,
      "requires": {
        "minimist": "^1.2.0"
      },
      "dependencies": {
        "minimist": {
          "version": "1.2.5",
          "resolved": "https://registry.npmjs.org/minimist/-/minimist-1.2.5.tgz",
          "integrity": "sha512-FM9nNUYrRBAELZQT3xeZQ7fmMOBg6nWNmJKTcgsJeaLstP/UODVpGsr5OhXhhXg6f+qtJ8uiZ+PUxkDWcgIXLw==",
          "dev": true
        }
      }
    },
    "jsprim": {
      "version": "1.4.1",
      "resolved": "https://registry.npmjs.org/jsprim/-/jsprim-1.4.1.tgz",
      "integrity": "sha1-MT5mvB5cwG5Di8G3SZwuXFastqI=",
      "dev": true,
      "requires": {
        "assert-plus": "1.0.0",
        "extsprintf": "1.3.0",
        "json-schema": "0.2.3",
        "verror": "1.10.0"
      }
    },
    "kind-of": {
      "version": "6.0.3",
      "resolved": "https://registry.npmjs.org/kind-of/-/kind-of-6.0.3.tgz",
      "integrity": "sha512-dcS1ul+9tmeD95T+x28/ehLgd9mENa3LsvDTtzm3vyBEO7RPptvAD+t44WVXaUjTBRcrpFeFlC8WCruUR456hw==",
      "dev": true
    },
    "kleur": {
      "version": "3.0.3",
      "resolved": "https://registry.npmjs.org/kleur/-/kleur-3.0.3.tgz",
      "integrity": "sha512-eTIzlVOSUR+JxdDFepEYcBMtZ9Qqdef+rnzWdRZuMbOywu5tO2w2N7rqjoANZ5k9vywhL6Br1VRjUIgTQx4E8w==",
      "dev": true
    },
    "kuler": {
      "version": "1.0.1",
      "resolved": "https://registry.npmjs.org/kuler/-/kuler-1.0.1.tgz",
      "integrity": "sha512-J9nVUucG1p/skKul6DU3PUZrhs0LPulNaeUOox0IyXDi8S4CztTHs1gQphhuZmzXG7VOQSf6NJfKuzteQLv9gQ==",
      "requires": {
        "colornames": "^1.1.1"
      }
    },
    "left-pad": {
      "version": "1.3.0",
      "resolved": "https://registry.npmjs.org/left-pad/-/left-pad-1.3.0.tgz",
      "integrity": "sha512-XI5MPzVNApjAyhQzphX8BkmKsKUxD4LdyK24iZeQGinBN9yTQT3bFlCBy/aVx2HrNcqQGsdot8ghrjyrvMCoEA==",
      "dev": true
    },
    "leven": {
      "version": "3.1.0",
      "resolved": "https://registry.npmjs.org/leven/-/leven-3.1.0.tgz",
      "integrity": "sha512-qsda+H8jTaUaN/x5vzW2rzc+8Rw4TAQ/4KjB46IwK5VH+IlVeeeje/EoZRpiXvIqjFgK84QffqPztGI3VBLG1A==",
      "dev": true
    },
    "levn": {
      "version": "0.3.0",
      "resolved": "https://registry.npmjs.org/levn/-/levn-0.3.0.tgz",
      "integrity": "sha1-OwmSTt+fCDwEkP3UwLxEIeBHZO4=",
      "dev": true,
      "requires": {
        "prelude-ls": "~1.1.2",
        "type-check": "~0.3.2"
      }
    },
    "lightship": {
      "version": "6.1.0",
      "resolved": "https://registry.npmjs.org/lightship/-/lightship-6.1.0.tgz",
      "integrity": "sha512-aWebYfPZJmLBrW1pJK/IVPYY3wwovkj4x0AAUm70vUGQvQpVTN/InZqcnxXwVL/XE6lB0opSoDoqxyEfNVxAfg==",
      "requires": {
        "delay": "^4.3.0",
        "express": "^4.17.1",
        "http-terminator": "^2.0.2",
        "roarr": "^2.15.2",
        "serialize-error": "^5.0.0"
      }
    },
    "load-json-file": {
      "version": "2.0.0",
      "resolved": "https://registry.npmjs.org/load-json-file/-/load-json-file-2.0.0.tgz",
      "integrity": "sha1-eUfkIUmvgNaWy/eXvKq8/h/inKg=",
      "dev": true,
      "requires": {
        "graceful-fs": "^4.1.2",
        "parse-json": "^2.2.0",
        "pify": "^2.0.0",
        "strip-bom": "^3.0.0"
      }
    },
    "locate-path": {
      "version": "2.0.0",
      "resolved": "https://registry.npmjs.org/locate-path/-/locate-path-2.0.0.tgz",
      "integrity": "sha1-K1aLJl7slExtnA3pw9u7ygNUzY4=",
      "dev": true,
      "requires": {
        "p-locate": "^2.0.0",
        "path-exists": "^3.0.0"
      }
    },
    "lodash": {
      "version": "4.17.19",
      "resolved": "https://registry.npmjs.org/lodash/-/lodash-4.17.19.tgz",
      "integrity": "sha512-JNvd8XER9GQX0v2qJgsaN/mzFCNA5BRe/j8JN9d+tWyGLSodKQHKFicdwNYzWwI3wjRnaKPsGj1XkBjx/F96DQ=="
    },
    "lodash.sortby": {
      "version": "4.7.0",
      "resolved": "https://registry.npmjs.org/lodash.sortby/-/lodash.sortby-4.7.0.tgz",
      "integrity": "sha1-7dFMgk4sycHgsKG0K7UhBRakJDg=",
      "dev": true
    },
    "logform": {
      "version": "2.1.2",
      "resolved": "https://registry.npmjs.org/logform/-/logform-2.1.2.tgz",
      "integrity": "sha512-+lZh4OpERDBLqjiwDLpAWNQu6KMjnlXH2ByZwCuSqVPJletw0kTWJf5CgSNAUKn1KUkv3m2cUz/LK8zyEy7wzQ==",
      "requires": {
        "colors": "^1.2.1",
        "fast-safe-stringify": "^2.0.4",
        "fecha": "^2.3.3",
        "ms": "^2.1.1",
        "triple-beam": "^1.3.0"
      },
      "dependencies": {
        "ms": {
          "version": "2.1.2",
          "resolved": "https://registry.npmjs.org/ms/-/ms-2.1.2.tgz",
          "integrity": "sha512-sGkPx+VjMtmA6MX27oA4FBFELFCZZ4S4XqeGOXCv68tT+jb3vk/RyaKWP0PTKyWtmLSM0b+adUTEvbs1PEaH2w=="
        }
      }
    },
    "loose-envify": {
      "version": "1.4.0",
      "resolved": "https://registry.npmjs.org/loose-envify/-/loose-envify-1.4.0.tgz",
      "integrity": "sha512-lyuxPGr/Wfhrlem2CL/UcnUc1zcqKAImBDzukY7Y5F/yQiNdko6+fRLevlw1HgMySw7f611UIY408EtxRSoK3Q==",
      "dev": true,
      "requires": {
        "js-tokens": "^3.0.0 || ^4.0.0"
      }
    },
    "make-dir": {
      "version": "2.1.0",
      "resolved": "https://registry.npmjs.org/make-dir/-/make-dir-2.1.0.tgz",
      "integrity": "sha512-LS9X+dc8KLxXCb8dni79fLIIUA5VyZoyjSMCwTluaXA0o27cCK0bhXkpgw+sTXVpPy/lSO57ilRixqk0vDmtRA==",
      "dev": true,
      "requires": {
        "pify": "^4.0.1",
        "semver": "^5.6.0"
      },
      "dependencies": {
        "pify": {
          "version": "4.0.1",
          "resolved": "https://registry.npmjs.org/pify/-/pify-4.0.1.tgz",
          "integrity": "sha512-uB80kBFb/tfd68bVleG9T5GGsGPjJrLAUpR5PZIrhBnIaRTQRjqdJSsIKkOP6OAIFbj7GOrcudc5pNjZ+geV2g==",
          "dev": true
        },
        "semver": {
          "version": "5.7.1",
          "resolved": "https://registry.npmjs.org/semver/-/semver-5.7.1.tgz",
          "integrity": "sha512-sauaDf/PZdVgrLTNYHRtpXa1iRiKcaebiKQ1BJdpQlWH2lCvexQdX55snPFyK7QzpudqbCI0qXFfOasHdyNDGQ==",
          "dev": true
        }
      }
    },
    "makeerror": {
      "version": "1.0.11",
      "resolved": "https://registry.npmjs.org/makeerror/-/makeerror-1.0.11.tgz",
      "integrity": "sha1-4BpckQnyr3lmDk6LlYd5AYT1qWw=",
      "dev": true,
      "requires": {
        "tmpl": "1.0.x"
      }
    },
    "map-cache": {
      "version": "0.2.2",
      "resolved": "https://registry.npmjs.org/map-cache/-/map-cache-0.2.2.tgz",
      "integrity": "sha1-wyq9C9ZSXZsFFkW7TyasXcmKDb8=",
      "dev": true
    },
    "map-visit": {
      "version": "1.0.0",
      "resolved": "https://registry.npmjs.org/map-visit/-/map-visit-1.0.0.tgz",
      "integrity": "sha1-7Nyo8TFE5mDxtb1B8S80edmN+48=",
      "dev": true,
      "requires": {
        "object-visit": "^1.0.0"
      }
    },
    "media-typer": {
      "version": "0.3.0",
      "resolved": "https://registry.npmjs.org/media-typer/-/media-typer-0.3.0.tgz",
      "integrity": "sha1-hxDXrwqmJvj/+hzgAWhUUmMlV0g="
    },
    "merge-descriptors": {
      "version": "1.0.1",
      "resolved": "https://registry.npmjs.org/merge-descriptors/-/merge-descriptors-1.0.1.tgz",
      "integrity": "sha1-sAqqVW3YtEVoFQ7J0blT8/kMu2E="
    },
    "merge-stream": {
      "version": "2.0.0",
      "resolved": "https://registry.npmjs.org/merge-stream/-/merge-stream-2.0.0.tgz",
      "integrity": "sha512-abv/qOcuPfk3URPfDzmZU1LKmuw8kT+0nIHvKrKgFrwifol/doWcdA4ZqsWQ8ENrFKkd67Mfpo/LovbIUsbt3w==",
      "dev": true
    },
    "methods": {
      "version": "1.1.2",
      "resolved": "https://registry.npmjs.org/methods/-/methods-1.1.2.tgz",
      "integrity": "sha1-VSmk1nZUE07cxSZmVoNbD4Ua/O4="
    },
    "micromatch": {
      "version": "3.1.10",
      "resolved": "https://registry.npmjs.org/micromatch/-/micromatch-3.1.10.tgz",
      "integrity": "sha512-MWikgl9n9M3w+bpsY3He8L+w9eF9338xRl8IAO5viDizwSzziFEyUzo2xrrloB64ADbTf8uA8vRqqttDTOmccg==",
      "dev": true,
      "requires": {
        "arr-diff": "^4.0.0",
        "array-unique": "^0.3.2",
        "braces": "^2.3.1",
        "define-property": "^2.0.2",
        "extend-shallow": "^3.0.2",
        "extglob": "^2.0.4",
        "fragment-cache": "^0.2.1",
        "kind-of": "^6.0.2",
        "nanomatch": "^1.2.9",
        "object.pick": "^1.3.0",
        "regex-not": "^1.0.0",
        "snapdragon": "^0.8.1",
        "to-regex": "^3.0.2"
      }
    },
    "mime": {
      "version": "1.6.0",
      "resolved": "https://registry.npmjs.org/mime/-/mime-1.6.0.tgz",
      "integrity": "sha512-x0Vn8spI+wuJ1O6S7gnbaQg8Pxh4NNHb7KSINmEWKiPE4RKOplvijn+NkmYmmRgP68mc70j2EbeTFRsrswaQeg=="
    },
    "mime-db": {
      "version": "1.43.0",
      "resolved": "https://registry.npmjs.org/mime-db/-/mime-db-1.43.0.tgz",
      "integrity": "sha512-+5dsGEEovYbT8UY9yD7eE4XTc4UwJ1jBYlgaQQF38ENsKR3wj/8q8RFZrF9WIZpB2V1ArTVFUva8sAul1NzRzQ=="
    },
    "mime-types": {
      "version": "2.1.26",
      "resolved": "https://registry.npmjs.org/mime-types/-/mime-types-2.1.26.tgz",
      "integrity": "sha512-01paPWYgLrkqAyrlDorC1uDwl2p3qZT7yl806vW7DvDoxwXi46jsjFbg+WdwotBIk6/MbEhO/dh5aZ5sNj/dWQ==",
      "requires": {
        "mime-db": "1.43.0"
      }
    },
    "mimic-fn": {
      "version": "2.1.0",
      "resolved": "https://registry.npmjs.org/mimic-fn/-/mimic-fn-2.1.0.tgz",
      "integrity": "sha512-OqbOk5oEQeAZ8WXWydlu9HJjz9WVdEIvamMCcXmuqUYjTknH/sqsWvhQ3vgwKFRR1HpjvNBKQ37nbJgYzGqGcg==",
      "dev": true
    },
    "minimatch": {
      "version": "3.0.4",
      "resolved": "https://registry.npmjs.org/minimatch/-/minimatch-3.0.4.tgz",
      "integrity": "sha512-yJHVQEhyqPLUTgt9B83PXu6W3rx4MvvHvSUvToogpwoGDOUQ+yDrR0HRot+yOCdCO7u4hX3pWft6kWBBcqh0UA==",
      "dev": true,
      "requires": {
        "brace-expansion": "^1.1.7"
      }
    },
    "minimist": {
      "version": "1.2.5",
      "resolved": "https://registry.npmjs.org/minimist/-/minimist-1.2.5.tgz",
      "integrity": "sha512-FM9nNUYrRBAELZQT3xeZQ7fmMOBg6nWNmJKTcgsJeaLstP/UODVpGsr5OhXhhXg6f+qtJ8uiZ+PUxkDWcgIXLw==",
      "dev": true
    },
    "mixin-deep": {
      "version": "1.3.2",
      "resolved": "https://registry.npmjs.org/mixin-deep/-/mixin-deep-1.3.2.tgz",
      "integrity": "sha512-WRoDn//mXBiJ1H40rqa3vH0toePwSsGb45iInWlTySa+Uu4k3tYUSxa2v1KqAiLtvlrSzaExqS1gtk96A9zvEA==",
      "dev": true,
      "requires": {
        "for-in": "^1.0.2",
        "is-extendable": "^1.0.1"
      },
      "dependencies": {
        "is-extendable": {
          "version": "1.0.1",
          "resolved": "https://registry.npmjs.org/is-extendable/-/is-extendable-1.0.1.tgz",
          "integrity": "sha512-arnXMxT1hhoKo9k1LZdmlNyJdDDfy2v0fXjFlmok4+i8ul/6WlbVge9bhM74OpNPQPMGUToDtz+KXa1PneJxOA==",
          "dev": true,
          "requires": {
            "is-plain-object": "^2.0.4"
          }
        }
      }
    },
    "mkdirp": {
      "version": "0.5.5",
      "resolved": "https://registry.npmjs.org/mkdirp/-/mkdirp-0.5.5.tgz",
      "integrity": "sha512-NKmAlESf6jMGym1++R0Ra7wvhV+wFW63FaSOFPwRahvea0gMUcGUhVeAg/0BC0wiv9ih5NYPB1Wn1UEI1/L+xQ==",
      "dev": true,
      "requires": {
        "minimist": "^1.2.5"
      }
    },
    "moment": {
      "version": "2.25.3",
      "resolved": "https://registry.npmjs.org/moment/-/moment-2.25.3.tgz",
      "integrity": "sha512-PuYv0PHxZvzc15Sp8ybUCoQ+xpyPWvjOuK72a5ovzp2LI32rJXOiIfyoFoYvG3s6EwwrdkMyWuRiEHSZRLJNdg=="
    },
    "ms": {
      "version": "2.0.0",
      "resolved": "https://registry.npmjs.org/ms/-/ms-2.0.0.tgz",
      "integrity": "sha1-VgiurfwAvmwpAd9fmGF4jeDVl8g="
    },
    "mute-stream": {
      "version": "0.0.8",
      "resolved": "https://registry.npmjs.org/mute-stream/-/mute-stream-0.0.8.tgz",
      "integrity": "sha512-nnbWWOkoWyUsTjKrhgD0dcz22mdkSnpYqbEjIm2nhwhuxlSkpywJmBo8h0ZqJdkp73mb90SssHkN4rsRaBAfAA==",
      "dev": true
    },
    "nan": {
      "version": "2.14.0",
      "resolved": "https://registry.npmjs.org/nan/-/nan-2.14.0.tgz",
      "integrity": "sha512-INOFj37C7k3AfaNTtX8RhsTw7qRy7eLET14cROi9+5HAVbbHuIWUHEauBv5qT4Av2tWasiTY1Jw6puUNqRJXQg=="
    },
    "nanomatch": {
      "version": "1.2.13",
      "resolved": "https://registry.npmjs.org/nanomatch/-/nanomatch-1.2.13.tgz",
      "integrity": "sha512-fpoe2T0RbHwBTBUOftAfBPaDEi06ufaUai0mE6Yn1kacc3SnTErfb/h+X94VXzI64rKFHYImXSvdwGGCmwOqCA==",
      "dev": true,
      "requires": {
        "arr-diff": "^4.0.0",
        "array-unique": "^0.3.2",
        "define-property": "^2.0.2",
        "extend-shallow": "^3.0.2",
        "fragment-cache": "^0.2.1",
        "is-windows": "^1.0.2",
        "kind-of": "^6.0.2",
        "object.pick": "^1.3.0",
        "regex-not": "^1.0.0",
        "snapdragon": "^0.8.1",
        "to-regex": "^3.0.1"
      }
    },
    "natural-compare": {
      "version": "1.4.0",
      "resolved": "https://registry.npmjs.org/natural-compare/-/natural-compare-1.4.0.tgz",
      "integrity": "sha1-Sr6/7tdUHywnrPspvbvRXI1bpPc=",
      "dev": true
    },
    "negotiator": {
      "version": "0.6.2",
      "resolved": "https://registry.npmjs.org/negotiator/-/negotiator-0.6.2.tgz",
      "integrity": "sha512-hZXc7K2e+PgeI1eDBe/10Ard4ekbfrrqG8Ep+8Jmf4JID2bNg7NvCPOZN+kfF574pFQI7mum2AUqDidoKqcTOw=="
    },
    "nice-try": {
      "version": "1.0.5",
      "resolved": "https://registry.npmjs.org/nice-try/-/nice-try-1.0.5.tgz",
      "integrity": "sha512-1nh45deeb5olNY7eX82BkPO7SSxR5SSYJiPTrTdFUVYwAl8CKMA5N9PjTYkHiRjisVcxcQ1HXdLhx2qxxJzLNQ==",
      "dev": true
    },
    "node-int64": {
      "version": "0.4.0",
      "resolved": "https://registry.npmjs.org/node-int64/-/node-int64-0.4.0.tgz",
      "integrity": "sha1-h6kGXNs1XTGC2PlM4RGIuCXGijs=",
      "dev": true
    },
    "node-modules-regexp": {
      "version": "1.0.0",
      "resolved": "https://registry.npmjs.org/node-modules-regexp/-/node-modules-regexp-1.0.0.tgz",
      "integrity": "sha1-jZ2+KJZKSsVxLpExZCEHxx6Q7EA=",
      "dev": true
    },
    "node-notifier": {
      "version": "5.4.3",
      "resolved": "https://registry.npmjs.org/node-notifier/-/node-notifier-5.4.3.tgz",
      "integrity": "sha512-M4UBGcs4jeOK9CjTsYwkvH6/MzuUmGCyTW+kCY7uO+1ZVr0+FHGdPdIf5CCLqAaxnRrWidyoQlNkMIIVwbKB8Q==",
      "dev": true,
      "requires": {
        "growly": "^1.3.0",
        "is-wsl": "^1.1.0",
        "semver": "^5.5.0",
        "shellwords": "^0.1.1",
        "which": "^1.3.0"
      },
      "dependencies": {
        "semver": {
          "version": "5.7.1",
          "resolved": "https://registry.npmjs.org/semver/-/semver-5.7.1.tgz",
          "integrity": "sha512-sauaDf/PZdVgrLTNYHRtpXa1iRiKcaebiKQ1BJdpQlWH2lCvexQdX55snPFyK7QzpudqbCI0qXFfOasHdyNDGQ==",
          "dev": true
        }
      }
    },
    "node-rdkafka": {
      "version": "2.9.1",
      "resolved": "https://registry.npmjs.org/node-rdkafka/-/node-rdkafka-2.9.1.tgz",
      "integrity": "sha512-C5EVDZlDG+5D8KXiz2zKwEiLWIGW5Z1mkVFRzp13T4mrbXz+ESyjrDSLIj7aoUIi5+T10H9p1wwLZJBh9ivjLg==",
      "requires": {
        "bindings": "^1.3.1",
        "nan": "^2.14.0"
      }
    },
    "normalize-package-data": {
      "version": "2.5.0",
      "resolved": "https://registry.npmjs.org/normalize-package-data/-/normalize-package-data-2.5.0.tgz",
      "integrity": "sha512-/5CMN3T0R4XTj4DcGaexo+roZSdSFW/0AOOTROrjxzCG1wrWXEsGbRKevjlIL+ZDE4sZlJr5ED4YW0yqmkK+eA==",
      "dev": true,
      "requires": {
        "hosted-git-info": "^2.1.4",
        "resolve": "^1.10.0",
        "semver": "2 || 3 || 4 || 5",
        "validate-npm-package-license": "^3.0.1"
      },
      "dependencies": {
        "semver": {
          "version": "5.7.1",
          "resolved": "https://registry.npmjs.org/semver/-/semver-5.7.1.tgz",
          "integrity": "sha512-sauaDf/PZdVgrLTNYHRtpXa1iRiKcaebiKQ1BJdpQlWH2lCvexQdX55snPFyK7QzpudqbCI0qXFfOasHdyNDGQ==",
          "dev": true
        }
      }
    },
    "normalize-path": {
      "version": "2.1.1",
      "resolved": "https://registry.npmjs.org/normalize-path/-/normalize-path-2.1.1.tgz",
      "integrity": "sha1-GrKLVW4Zg2Oowab35vogE3/mrtk=",
      "dev": true,
      "requires": {
        "remove-trailing-separator": "^1.0.1"
      }
    },
    "npm-run-path": {
      "version": "2.0.2",
      "resolved": "https://registry.npmjs.org/npm-run-path/-/npm-run-path-2.0.2.tgz",
      "integrity": "sha1-NakjLfo11wZ7TLLd8jV7GHFTbF8=",
      "dev": true,
      "requires": {
        "path-key": "^2.0.0"
      }
    },
    "nwsapi": {
      "version": "2.2.0",
      "resolved": "https://registry.npmjs.org/nwsapi/-/nwsapi-2.2.0.tgz",
      "integrity": "sha512-h2AatdwYH+JHiZpv7pt/gSX1XoRGb7L/qSIeuqA6GwYoF9w1vP1cw42TO0aI2pNyshRK5893hNSl+1//vHK7hQ==",
      "dev": true
    },
    "oauth-sign": {
      "version": "0.9.0",
      "resolved": "https://registry.npmjs.org/oauth-sign/-/oauth-sign-0.9.0.tgz",
      "integrity": "sha512-fexhUFFPTGV8ybAtSIGbV6gOkSv8UtRbDBnAyLQw4QPKkgNlsH2ByPGtMUqdWkos6YCRmAqViwgZrJc/mRDzZQ==",
      "dev": true
    },
    "object-copy": {
      "version": "0.1.0",
      "resolved": "https://registry.npmjs.org/object-copy/-/object-copy-0.1.0.tgz",
      "integrity": "sha1-fn2Fi3gb18mRpBupde04EnVOmYw=",
      "dev": true,
      "requires": {
        "copy-descriptor": "^0.1.0",
        "define-property": "^0.2.5",
        "kind-of": "^3.0.3"
      },
      "dependencies": {
        "define-property": {
          "version": "0.2.5",
          "resolved": "https://registry.npmjs.org/define-property/-/define-property-0.2.5.tgz",
          "integrity": "sha1-w1se+RjsPJkPmlvFe+BKrOxcgRY=",
          "dev": true,
          "requires": {
            "is-descriptor": "^0.1.0"
          }
        },
        "kind-of": {
          "version": "3.2.2",
          "resolved": "https://registry.npmjs.org/kind-of/-/kind-of-3.2.2.tgz",
          "integrity": "sha1-MeohpzS6ubuw8yRm2JOupR5KPGQ=",
          "dev": true,
          "requires": {
            "is-buffer": "^1.1.5"
          }
        }
      }
    },
    "object-hash": {
      "version": "2.0.3",
      "resolved": "https://registry.npmjs.org/object-hash/-/object-hash-2.0.3.tgz",
      "integrity": "sha512-JPKn0GMu+Fa3zt3Bmr66JhokJU5BaNBIh4ZeTlaCBzrBsOeXzwcKKAK1tbLiPKgvwmPXsDvvLHoWh5Bm7ofIYg=="
    },
    "object-inspect": {
      "version": "1.7.0",
      "resolved": "https://registry.npmjs.org/object-inspect/-/object-inspect-1.7.0.tgz",
      "integrity": "sha512-a7pEHdh1xKIAgTySUGgLMx/xwDZskN1Ud6egYYN3EdRW4ZMPNEDUTF+hwy2LUC+Bl+SyLXANnwz/jyh/qutKUw==",
      "dev": true
    },
    "object-keys": {
      "version": "1.1.1",
      "resolved": "https://registry.npmjs.org/object-keys/-/object-keys-1.1.1.tgz",
      "integrity": "sha512-NuAESUOUMrlIXOfHKzD6bpPu3tYt3xvjNdRIQ+FeT0lNb4K8WR70CaDxhuNguS2XG+GjkyMwOzsN5ZktImfhLA=="
    },
    "object-visit": {
      "version": "1.0.1",
      "resolved": "https://registry.npmjs.org/object-visit/-/object-visit-1.0.1.tgz",
      "integrity": "sha1-95xEk68MU3e1n+OdOV5BBC3QRbs=",
      "dev": true,
      "requires": {
        "isobject": "^3.0.0"
      }
    },
    "object.assign": {
      "version": "4.1.0",
      "resolved": "https://registry.npmjs.org/object.assign/-/object.assign-4.1.0.tgz",
      "integrity": "sha512-exHJeq6kBKj58mqGyTQ9DFvrZC/eR6OwxzoM9YRoGBqrXYonaFyGiFMuc9VZrXf7DarreEwMpurG3dd+CNyW5w==",
      "dev": true,
      "requires": {
        "define-properties": "^1.1.2",
        "function-bind": "^1.1.1",
        "has-symbols": "^1.0.0",
        "object-keys": "^1.0.11"
      }
    },
    "object.entries": {
      "version": "1.1.1",
      "resolved": "https://registry.npmjs.org/object.entries/-/object.entries-1.1.1.tgz",
      "integrity": "sha512-ilqR7BgdyZetJutmDPfXCDffGa0/Yzl2ivVNpbx/g4UeWrCdRnFDUBrKJGLhGieRHDATnyZXWBeCb29k9CJysQ==",
      "dev": true,
      "requires": {
        "define-properties": "^1.1.3",
        "es-abstract": "^1.17.0-next.1",
        "function-bind": "^1.1.1",
        "has": "^1.0.3"
      }
    },
    "object.getownpropertydescriptors": {
      "version": "2.1.0",
      "resolved": "https://registry.npmjs.org/object.getownpropertydescriptors/-/object.getownpropertydescriptors-2.1.0.tgz",
      "integrity": "sha512-Z53Oah9A3TdLoblT7VKJaTDdXdT+lQO+cNpKVnya5JDe9uLvzu1YyY1yFDFrcxrlRgWrEFH0jJtD/IbuwjcEVg==",
      "dev": true,
      "requires": {
        "define-properties": "^1.1.3",
        "es-abstract": "^1.17.0-next.1"
      }
    },
    "object.pick": {
      "version": "1.3.0",
      "resolved": "https://registry.npmjs.org/object.pick/-/object.pick-1.3.0.tgz",
      "integrity": "sha1-h6EKxMFpS9Lhy/U1kaZhQftd10c=",
      "dev": true,
      "requires": {
        "isobject": "^3.0.1"
      }
    },
    "object.values": {
      "version": "1.1.1",
      "resolved": "https://registry.npmjs.org/object.values/-/object.values-1.1.1.tgz",
      "integrity": "sha512-WTa54g2K8iu0kmS/us18jEmdv1a4Wi//BZ/DTVYEcH0XhLM5NYdpDHja3gt57VrZLcNAO2WGA+KpWsDBaHt6eA==",
      "dev": true,
      "requires": {
        "define-properties": "^1.1.3",
        "es-abstract": "^1.17.0-next.1",
        "function-bind": "^1.1.1",
        "has": "^1.0.3"
      }
    },
    "on-finished": {
      "version": "2.3.0",
      "resolved": "https://registry.npmjs.org/on-finished/-/on-finished-2.3.0.tgz",
      "integrity": "sha1-IPEzZIGwg811M3mSoWlxqi2QaUc=",
      "requires": {
        "ee-first": "1.1.1"
      }
    },
    "once": {
      "version": "1.4.0",
      "resolved": "https://registry.npmjs.org/once/-/once-1.4.0.tgz",
      "integrity": "sha1-WDsap3WWHUsROsF9nFC6753Xa9E=",
      "dev": true,
      "requires": {
        "wrappy": "1"
      }
    },
    "one-time": {
      "version": "0.0.4",
      "resolved": "https://registry.npmjs.org/one-time/-/one-time-0.0.4.tgz",
      "integrity": "sha1-+M33eISCb+Tf+T46nMN7HkSAdC4="
    },
    "onetime": {
      "version": "5.1.0",
      "resolved": "https://registry.npmjs.org/onetime/-/onetime-5.1.0.tgz",
      "integrity": "sha512-5NcSkPHhwTVFIQN+TUqXoS5+dlElHXdpAWu9I0HP20YOtIi+aZ0Ct82jdlILDxjLEAWwvm+qj1m6aEtsDVmm6Q==",
      "dev": true,
      "requires": {
        "mimic-fn": "^2.1.0"
      }
    },
    "optionator": {
      "version": "0.8.3",
      "resolved": "https://registry.npmjs.org/optionator/-/optionator-0.8.3.tgz",
      "integrity": "sha512-+IW9pACdk3XWmmTXG8m3upGUJst5XRGzxMRjXzAuJ1XnIFNvfhjjIuYkDvysnPQ7qzqVzLt78BCruntqRhWQbA==",
      "dev": true,
      "requires": {
        "deep-is": "~0.1.3",
        "fast-levenshtein": "~2.0.6",
        "levn": "~0.3.0",
        "prelude-ls": "~1.1.2",
        "type-check": "~0.3.2",
        "word-wrap": "~1.2.3"
      }
    },
    "os-tmpdir": {
      "version": "1.0.2",
      "resolved": "https://registry.npmjs.org/os-tmpdir/-/os-tmpdir-1.0.2.tgz",
      "integrity": "sha1-u+Z0BseaqFxc/sdm/lc0VV36EnQ=",
      "dev": true
    },
    "p-each-series": {
      "version": "1.0.0",
      "resolved": "https://registry.npmjs.org/p-each-series/-/p-each-series-1.0.0.tgz",
      "integrity": "sha1-kw89Et0fUOdDRFeiLNbwSsatf3E=",
      "dev": true,
      "requires": {
        "p-reduce": "^1.0.0"
      }
    },
    "p-finally": {
      "version": "1.0.0",
      "resolved": "https://registry.npmjs.org/p-finally/-/p-finally-1.0.0.tgz",
      "integrity": "sha1-P7z7FbiZpEEjs0ttzBi3JDNqLK4=",
      "dev": true
    },
    "p-limit": {
      "version": "1.3.0",
      "resolved": "https://registry.npmjs.org/p-limit/-/p-limit-1.3.0.tgz",
      "integrity": "sha512-vvcXsLAJ9Dr5rQOPk7toZQZJApBl2K4J6dANSsEuh6QI41JYcsS/qhTGa9ErIUUgK3WNQoJYvylxvjqmiqEA9Q==",
      "dev": true,
      "requires": {
        "p-try": "^1.0.0"
      }
    },
    "p-locate": {
      "version": "2.0.0",
      "resolved": "https://registry.npmjs.org/p-locate/-/p-locate-2.0.0.tgz",
      "integrity": "sha1-IKAQOyIqcMj9OcwuWAaA893l7EM=",
      "dev": true,
      "requires": {
        "p-limit": "^1.1.0"
      }
    },
    "p-reduce": {
      "version": "1.0.0",
      "resolved": "https://registry.npmjs.org/p-reduce/-/p-reduce-1.0.0.tgz",
      "integrity": "sha1-GMKw3ZNqRpClKfgjH1ig/bakffo=",
      "dev": true
    },
    "p-try": {
      "version": "1.0.0",
      "resolved": "https://registry.npmjs.org/p-try/-/p-try-1.0.0.tgz",
      "integrity": "sha1-y8ec26+P1CKOE/Yh8rGiN8GyB7M=",
      "dev": true
    },
    "parent-module": {
      "version": "1.0.1",
      "resolved": "https://registry.npmjs.org/parent-module/-/parent-module-1.0.1.tgz",
      "integrity": "sha512-GQ2EWRpQV8/o+Aw8YqtfZZPfNRWZYkbidE9k5rpl/hC3vtHHBfGm2Ifi6qWV+coDGkrUKZAxE3Lot5kcsRlh+g==",
      "dev": true,
      "requires": {
        "callsites": "^3.0.0"
      }
    },
    "parse-json": {
      "version": "2.2.0",
      "resolved": "https://registry.npmjs.org/parse-json/-/parse-json-2.2.0.tgz",
      "integrity": "sha1-9ID0BDTvgHQfhGkJn43qGPVaTck=",
      "dev": true,
      "requires": {
        "error-ex": "^1.2.0"
      }
    },
    "parse5": {
      "version": "4.0.0",
      "resolved": "https://registry.npmjs.org/parse5/-/parse5-4.0.0.tgz",
      "integrity": "sha512-VrZ7eOd3T1Fk4XWNXMgiGBK/z0MG48BWG2uQNU4I72fkQuKUTZpl+u9k+CxEG0twMVzSmXEEz12z5Fnw1jIQFA==",
      "dev": true
    },
    "parseurl": {
      "version": "1.3.3",
      "resolved": "https://registry.npmjs.org/parseurl/-/parseurl-1.3.3.tgz",
      "integrity": "sha512-CiyeOxFT/JZyN5m0z9PfXw4SCBJ6Sygz1Dpl0wqjlhDEGGBP1GnsUVEL0p63hoG1fcj3fHynXi9NYO4nWOL+qQ=="
    },
    "pascalcase": {
      "version": "0.1.1",
      "resolved": "https://registry.npmjs.org/pascalcase/-/pascalcase-0.1.1.tgz",
      "integrity": "sha1-s2PlXoAGym/iF4TS2yK9FdeRfxQ=",
      "dev": true
    },
    "path-exists": {
      "version": "3.0.0",
      "resolved": "https://registry.npmjs.org/path-exists/-/path-exists-3.0.0.tgz",
      "integrity": "sha1-zg6+ql94yxiSXqfYENe1mwEP1RU=",
      "dev": true
    },
    "path-is-absolute": {
      "version": "1.0.1",
      "resolved": "https://registry.npmjs.org/path-is-absolute/-/path-is-absolute-1.0.1.tgz",
      "integrity": "sha1-F0uSaHNVNP+8es5r9TpanhtcX18=",
      "dev": true
    },
    "path-key": {
      "version": "2.0.1",
      "resolved": "https://registry.npmjs.org/path-key/-/path-key-2.0.1.tgz",
      "integrity": "sha1-QRyttXTFoUDTpLGRDUDYDMn0C0A=",
      "dev": true
    },
    "path-parse": {
      "version": "1.0.6",
      "resolved": "https://registry.npmjs.org/path-parse/-/path-parse-1.0.6.tgz",
      "integrity": "sha512-GSmOT2EbHrINBf9SR7CDELwlJ8AENk3Qn7OikK4nFYAu3Ote2+JYNVvkpAEQm3/TLNEJFD/xZJjzyxg3KBWOzw==",
      "dev": true
    },
    "path-to-regexp": {
      "version": "0.1.7",
      "resolved": "https://registry.npmjs.org/path-to-regexp/-/path-to-regexp-0.1.7.tgz",
      "integrity": "sha1-32BBeABfUi8V60SQ5yR6G/qmf4w="
    },
    "path-type": {
      "version": "2.0.0",
      "resolved": "https://registry.npmjs.org/path-type/-/path-type-2.0.0.tgz",
      "integrity": "sha1-8BLMuEFbcJb8LaoQVMPXI4lZTHM=",
      "dev": true,
      "requires": {
        "pify": "^2.0.0"
      }
    },
    "performance-now": {
      "version": "2.1.0",
      "resolved": "https://registry.npmjs.org/performance-now/-/performance-now-2.1.0.tgz",
      "integrity": "sha1-Ywn04OX6kT7BxpMHrjZLSzd8nns=",
      "dev": true
    },
    "pify": {
      "version": "2.3.0",
      "resolved": "https://registry.npmjs.org/pify/-/pify-2.3.0.tgz",
      "integrity": "sha1-7RQaasBDqEnqWISY59yosVMw6Qw=",
      "dev": true
    },
    "pirates": {
      "version": "4.0.1",
      "resolved": "https://registry.npmjs.org/pirates/-/pirates-4.0.1.tgz",
      "integrity": "sha512-WuNqLTbMI3tmfef2TKxlQmAiLHKtFhlsCZnPIpuv2Ow0RDVO8lfy1Opf4NUzlMXLjPl+Men7AuVdX6TA+s+uGA==",
      "dev": true,
      "requires": {
        "node-modules-regexp": "^1.0.0"
      }
    },
    "pkg-dir": {
      "version": "2.0.0",
      "resolved": "https://registry.npmjs.org/pkg-dir/-/pkg-dir-2.0.0.tgz",
      "integrity": "sha1-9tXREJ4Z1j7fQo4L1X4Sd3YVM0s=",
      "dev": true,
      "requires": {
        "find-up": "^2.1.0"
      }
    },
    "pn": {
      "version": "1.1.0",
      "resolved": "https://registry.npmjs.org/pn/-/pn-1.1.0.tgz",
      "integrity": "sha512-2qHaIQr2VLRFoxe2nASzsV6ef4yOOH+Fi9FBOVH6cqeSgUnoyySPZkxzLuzd+RYOQTRpROA0ztTMqxROKSb/nA==",
      "dev": true
    },
    "posix-character-classes": {
      "version": "0.1.1",
      "resolved": "https://registry.npmjs.org/posix-character-classes/-/posix-character-classes-0.1.1.tgz",
      "integrity": "sha1-AerA/jta9xoqbAL+q7jB/vfgDqs=",
      "dev": true
    },
    "prelude-ls": {
      "version": "1.1.2",
      "resolved": "https://registry.npmjs.org/prelude-ls/-/prelude-ls-1.1.2.tgz",
      "integrity": "sha1-IZMqVJ9eUv/ZqCf1cOBL5iqX2lQ=",
      "dev": true
    },
    "pretty-format": {
      "version": "24.9.0",
      "resolved": "https://registry.npmjs.org/pretty-format/-/pretty-format-24.9.0.tgz",
      "integrity": "sha512-00ZMZUiHaJrNfk33guavqgvfJS30sLYf0f8+Srklv0AMPodGGHcoHgksZ3OThYnIvOd+8yMCn0YiEOogjlgsnA==",
      "dev": true,
      "requires": {
        "@jest/types": "^24.9.0",
        "ansi-regex": "^4.0.0",
        "ansi-styles": "^3.2.0",
        "react-is": "^16.8.4"
      },
      "dependencies": {
        "ansi-regex": {
          "version": "4.1.0",
          "resolved": "https://registry.npmjs.org/ansi-regex/-/ansi-regex-4.1.0.tgz",
          "integrity": "sha512-1apePfXM1UOSqw0o9IiFAovVz9M5S1Dg+4TrDwfMewQ6p/rmMueb7tWZjQ1rx4Loy1ArBggoqGpfqqdI4rondg==",
          "dev": true
        }
      }
    },
    "process-nextick-args": {
      "version": "2.0.1",
      "resolved": "https://registry.npmjs.org/process-nextick-args/-/process-nextick-args-2.0.1.tgz",
      "integrity": "sha512-3ouUOpQhtgrbOa17J7+uxOTpITYWaGP7/AhoR3+A+/1e9skrzelGi/dXzEYyvbxubEF6Wn2ypscTKiKJFFn1ag=="
    },
    "progress": {
      "version": "2.0.3",
      "resolved": "https://registry.npmjs.org/progress/-/progress-2.0.3.tgz",
      "integrity": "sha512-7PiHtLll5LdnKIMw100I+8xJXR5gW2QwWYkT6iJva0bXitZKa/XMrSbdmg3r2Xnaidz9Qumd0VPaMrZlF9V9sA==",
      "dev": true
    },
    "prompts": {
      "version": "2.3.0",
      "resolved": "https://registry.npmjs.org/prompts/-/prompts-2.3.0.tgz",
      "integrity": "sha512-NfbbPPg/74fT7wk2XYQ7hAIp9zJyZp5Fu19iRbORqqy1BhtrkZ0fPafBU+7bmn8ie69DpT0R6QpJIN2oisYjJg==",
      "dev": true,
      "requires": {
        "kleur": "^3.0.3",
        "sisteransi": "^1.0.3"
      }
    },
    "proxy-addr": {
      "version": "2.0.6",
      "resolved": "https://registry.npmjs.org/proxy-addr/-/proxy-addr-2.0.6.tgz",
      "integrity": "sha512-dh/frvCBVmSsDYzw6n926jv974gddhkFPfiN8hPOi30Wax25QZyZEGveluCgliBnqmuM+UJmBErbAUFIoDbjOw==",
      "requires": {
        "forwarded": "~0.1.2",
        "ipaddr.js": "1.9.1"
      }
    },
    "psl": {
      "version": "1.7.0",
      "resolved": "https://registry.npmjs.org/psl/-/psl-1.7.0.tgz",
      "integrity": "sha512-5NsSEDv8zY70ScRnOTn7bK7eanl2MvFrOrS/R6x+dBt5g1ghnj9Zv90kO8GwT8gxcu2ANyFprnFYB85IogIJOQ==",
      "dev": true
    },
    "pump": {
      "version": "3.0.0",
      "resolved": "https://registry.npmjs.org/pump/-/pump-3.0.0.tgz",
      "integrity": "sha512-LwZy+p3SFs1Pytd/jYct4wpv49HiYCqd9Rlc5ZVdk0V+8Yzv6jR5Blk3TRmPL1ft69TxP0IMZGJ+WPFU2BFhww==",
      "dev": true,
      "requires": {
        "end-of-stream": "^1.1.0",
        "once": "^1.3.1"
      }
    },
    "punycode": {
      "version": "2.1.1",
      "resolved": "https://registry.npmjs.org/punycode/-/punycode-2.1.1.tgz",
      "integrity": "sha512-XRsRjdf+j5ml+y/6GKHPZbrF/8p2Yga0JPtdqTIY2Xe5ohJPD9saDJJLPvp9+NSBprVvevdXZybnj2cv8OEd0A==",
      "dev": true
    },
    "qs": {
      "version": "6.7.0",
      "resolved": "https://registry.npmjs.org/qs/-/qs-6.7.0.tgz",
      "integrity": "sha512-VCdBRNFTX1fyE7Nb6FYoURo/SPe62QCaAyzJvUjwRaIsc+NePBEniHlvxFmmX56+HZphIGtV0XeCirBtpDrTyQ=="
    },
    "range-parser": {
      "version": "1.2.1",
      "resolved": "https://registry.npmjs.org/range-parser/-/range-parser-1.2.1.tgz",
      "integrity": "sha512-Hrgsx+orqoygnmhFbKaHE6c296J+HTAQXoxEF6gNupROmmGJRoyzfG3ccAveqCBrwr/2yxQ5BVd/GTl5agOwSg=="
    },
    "raw-body": {
      "version": "2.4.0",
      "resolved": "https://registry.npmjs.org/raw-body/-/raw-body-2.4.0.tgz",
      "integrity": "sha512-4Oz8DUIwdvoa5qMJelxipzi/iJIi40O5cGV1wNYp5hvZP8ZN0T+jiNkL0QepXs+EsQ9XJ8ipEDoiH70ySUJP3Q==",
      "requires": {
        "bytes": "3.1.0",
        "http-errors": "1.7.2",
        "iconv-lite": "0.4.24",
        "unpipe": "1.0.0"
      }
    },
    "react-is": {
      "version": "16.12.0",
      "resolved": "https://registry.npmjs.org/react-is/-/react-is-16.12.0.tgz",
      "integrity": "sha512-rPCkf/mWBtKc97aLL9/txD8DZdemK0vkA3JMLShjlJB3Pj3s+lpf1KaBzMfQrAmhMQB0n1cU/SUGgKKBCe837Q=="
    },
    "read-pkg": {
      "version": "2.0.0",
      "resolved": "https://registry.npmjs.org/read-pkg/-/read-pkg-2.0.0.tgz",
      "integrity": "sha1-jvHAYjxqbbDcZxPEv6xGMysjaPg=",
      "dev": true,
      "requires": {
        "load-json-file": "^2.0.0",
        "normalize-package-data": "^2.3.2",
        "path-type": "^2.0.0"
      }
    },
    "read-pkg-up": {
      "version": "2.0.0",
      "resolved": "https://registry.npmjs.org/read-pkg-up/-/read-pkg-up-2.0.0.tgz",
      "integrity": "sha1-a3KoBImE4MQeeVEP1en6mbO1Sb4=",
      "dev": true,
      "requires": {
        "find-up": "^2.0.0",
        "read-pkg": "^2.0.0"
      }
    },
    "readable-stream": {
      "version": "3.5.0",
      "resolved": "https://registry.npmjs.org/readable-stream/-/readable-stream-3.5.0.tgz",
      "integrity": "sha512-gSz026xs2LfxBPudDuI41V1lka8cxg64E66SGe78zJlsUofOg/yqwezdIcdfwik6B4h8LFmWPA9ef9X3FiNFLA==",
      "requires": {
        "inherits": "^2.0.3",
        "string_decoder": "^1.1.1",
        "util-deprecate": "^1.0.1"
      }
    },
    "realpath-native": {
      "version": "1.1.0",
      "resolved": "https://registry.npmjs.org/realpath-native/-/realpath-native-1.1.0.tgz",
      "integrity": "sha512-wlgPA6cCIIg9gKz0fgAPjnzh4yR/LnXovwuo9hvyGvx3h8nX4+/iLZplfUWasXpqD8BdnGnP5njOFjkUwPzvjA==",
      "dev": true,
      "requires": {
        "util.promisify": "^1.0.0"
      }
    },
    "regex-not": {
      "version": "1.0.2",
      "resolved": "https://registry.npmjs.org/regex-not/-/regex-not-1.0.2.tgz",
      "integrity": "sha512-J6SDjUgDxQj5NusnOtdFxDwN/+HWykR8GELwctJ7mdqhcyy1xEc4SRFHUXvxTp661YaVKAjfRLZ9cCqS6tn32A==",
      "dev": true,
      "requires": {
        "extend-shallow": "^3.0.2",
        "safe-regex": "^1.1.0"
      }
    },
    "regexpp": {
      "version": "2.0.1",
      "resolved": "https://registry.npmjs.org/regexpp/-/regexpp-2.0.1.tgz",
      "integrity": "sha512-lv0M6+TkDVniA3aD1Eg0DVpfU/booSu7Eev3TDO/mZKHBfVjgCGTV4t4buppESEYDtkArYFOxTJWv6S5C+iaNw==",
      "dev": true
    },
    "remove-trailing-separator": {
      "version": "1.1.0",
      "resolved": "https://registry.npmjs.org/remove-trailing-separator/-/remove-trailing-separator-1.1.0.tgz",
      "integrity": "sha1-wkvOKig62tW8P1jg1IJJuSN52O8=",
      "dev": true
    },
    "repeat-element": {
      "version": "1.1.3",
      "resolved": "https://registry.npmjs.org/repeat-element/-/repeat-element-1.1.3.tgz",
      "integrity": "sha512-ahGq0ZnV5m5XtZLMb+vP76kcAM5nkLqk0lpqAuojSKGgQtn4eRi4ZZGm2olo2zKFH+sMsWaqOCW1dqAnOru72g==",
      "dev": true
    },
    "repeat-string": {
      "version": "1.6.1",
      "resolved": "https://registry.npmjs.org/repeat-string/-/repeat-string-1.6.1.tgz",
      "integrity": "sha1-jcrkcOHIirwtYA//Sndihtp15jc=",
      "dev": true
    },
    "request": {
      "version": "2.88.0",
      "resolved": "https://registry.npmjs.org/request/-/request-2.88.0.tgz",
      "integrity": "sha512-NAqBSrijGLZdM0WZNsInLJpkJokL72XYjUpnB0iwsRgxh7dB6COrHnTBNwN0E+lHDAJzu7kLAkDeY08z2/A0hg==",
      "dev": true,
      "requires": {
        "aws-sign2": "~0.7.0",
        "aws4": "^1.8.0",
        "caseless": "~0.12.0",
        "combined-stream": "~1.0.6",
        "extend": "~3.0.2",
        "forever-agent": "~0.6.1",
        "form-data": "~2.3.2",
        "har-validator": "~5.1.0",
        "http-signature": "~1.2.0",
        "is-typedarray": "~1.0.0",
        "isstream": "~0.1.2",
        "json-stringify-safe": "~5.0.1",
        "mime-types": "~2.1.19",
        "oauth-sign": "~0.9.0",
        "performance-now": "^2.1.0",
        "qs": "~6.5.2",
        "safe-buffer": "^5.1.2",
        "tough-cookie": "~2.4.3",
        "tunnel-agent": "^0.6.0",
        "uuid": "^3.3.2"
      },
      "dependencies": {
        "punycode": {
          "version": "1.4.1",
          "resolved": "https://registry.npmjs.org/punycode/-/punycode-1.4.1.tgz",
          "integrity": "sha1-wNWmOycYgArY4esPpSachN1BhF4=",
          "dev": true
        },
        "qs": {
          "version": "6.5.2",
          "resolved": "https://registry.npmjs.org/qs/-/qs-6.5.2.tgz",
          "integrity": "sha512-N5ZAX4/LxJmF+7wN74pUD6qAh9/wnvdQcjq9TZjevvXzSUo7bfmw91saqMjzGS2xq91/odN2dW/WOl7qQHNDGA==",
          "dev": true
        },
        "tough-cookie": {
          "version": "2.4.3",
          "resolved": "https://registry.npmjs.org/tough-cookie/-/tough-cookie-2.4.3.tgz",
          "integrity": "sha512-Q5srk/4vDM54WJsJio3XNn6K2sCG+CQ8G5Wz6bZhRZoAe/+TxjWB/GlFAnYEbkYVlON9FMk/fE3h2RLpPXo4lQ==",
          "dev": true,
          "requires": {
            "psl": "^1.1.24",
            "punycode": "^1.4.1"
          }
        }
      }
    },
    "request-promise-core": {
      "version": "1.1.3",
      "resolved": "https://registry.npmjs.org/request-promise-core/-/request-promise-core-1.1.3.tgz",
      "integrity": "sha512-QIs2+ArIGQVp5ZYbWD5ZLCY29D5CfWizP8eWnm8FoGD1TX61veauETVQbrV60662V0oFBkrDOuaBI8XgtuyYAQ==",
      "dev": true,
      "requires": {
        "lodash": "^4.17.15"
      }
    },
    "request-promise-native": {
      "version": "1.0.8",
      "resolved": "https://registry.npmjs.org/request-promise-native/-/request-promise-native-1.0.8.tgz",
      "integrity": "sha512-dapwLGqkHtwL5AEbfenuzjTYg35Jd6KPytsC2/TLkVMz8rm+tNt72MGUWT1RP/aYawMpN6HqbNGBQaRcBtjQMQ==",
      "dev": true,
      "requires": {
        "request-promise-core": "1.1.3",
        "stealthy-require": "^1.1.1",
        "tough-cookie": "^2.3.3"
      }
    },
    "require-directory": {
      "version": "2.1.1",
      "resolved": "https://registry.npmjs.org/require-directory/-/require-directory-2.1.1.tgz",
      "integrity": "sha1-jGStX9MNqxyXbiNE/+f3kqam30I=",
      "dev": true
    },
    "require-main-filename": {
      "version": "2.0.0",
      "resolved": "https://registry.npmjs.org/require-main-filename/-/require-main-filename-2.0.0.tgz",
      "integrity": "sha512-NKN5kMDylKuldxYLSUfrbo5Tuzh4hd+2E8NPPX02mZtn1VuREQToYe/ZdlJy+J3uCpfaiGF05e7B8W0iXbQHmg==",
      "dev": true
    },
    "resolve": {
      "version": "1.15.0",
      "resolved": "https://registry.npmjs.org/resolve/-/resolve-1.15.0.tgz",
      "integrity": "sha512-+hTmAldEGE80U2wJJDC1lebb5jWqvTYAfm3YZ1ckk1gBr0MnCqUKlwK1e+anaFljIl+F5tR5IoZcm4ZDA1zMQw==",
      "dev": true,
      "requires": {
        "path-parse": "^1.0.6"
      }
    },
    "resolve-cwd": {
      "version": "2.0.0",
      "resolved": "https://registry.npmjs.org/resolve-cwd/-/resolve-cwd-2.0.0.tgz",
      "integrity": "sha1-AKn3OHVW4nA46uIyyqNypqWbZlo=",
      "dev": true,
      "requires": {
        "resolve-from": "^3.0.0"
      },
      "dependencies": {
        "resolve-from": {
          "version": "3.0.0",
          "resolved": "https://registry.npmjs.org/resolve-from/-/resolve-from-3.0.0.tgz",
          "integrity": "sha1-six699nWiBvItuZTM17rywoYh0g=",
          "dev": true
        }
      }
    },
    "resolve-from": {
      "version": "4.0.0",
      "resolved": "https://registry.npmjs.org/resolve-from/-/resolve-from-4.0.0.tgz",
      "integrity": "sha512-pb/MYmXstAkysRFx8piNI1tGFNQIFA3vkE3Gq4EuA1dF6gHp/+vgZqsCGJapvy8N3Q+4o7FwvquPJcnZ7RYy4g==",
      "dev": true
    },
    "resolve-url": {
      "version": "0.2.1",
      "resolved": "https://registry.npmjs.org/resolve-url/-/resolve-url-0.2.1.tgz",
      "integrity": "sha1-LGN/53yJOv0qZj/iGqkIAGjiBSo=",
      "dev": true
    },
    "restore-cursor": {
      "version": "3.1.0",
      "resolved": "https://registry.npmjs.org/restore-cursor/-/restore-cursor-3.1.0.tgz",
      "integrity": "sha512-l+sSefzHpj5qimhFSE5a8nufZYAM3sBSVMAPtYkmC+4EH2anSGaEMXSD0izRQbu9nfyQ9y5JrVmp7E8oZrUjvA==",
      "dev": true,
      "requires": {
        "onetime": "^5.1.0",
        "signal-exit": "^3.0.2"
      }
    },
    "ret": {
      "version": "0.1.15",
      "resolved": "https://registry.npmjs.org/ret/-/ret-0.1.15.tgz",
      "integrity": "sha512-TTlYpa+OL+vMMNG24xSlQGEJ3B/RzEfUlLct7b5G/ytav+wPrplCpVMFuwzXbkecJrb6IYo1iFb0S9v37754mg==",
      "dev": true
    },
    "rimraf": {
      "version": "2.6.3",
      "resolved": "https://registry.npmjs.org/rimraf/-/rimraf-2.6.3.tgz",
      "integrity": "sha512-mwqeW5XsA2qAejG46gYdENaxXjx9onRNCfn7L0duuP4hCuTIi/QO7PDK07KJfp1d+izWPrzEJDcSqBa0OZQriA==",
      "dev": true,
      "requires": {
        "glob": "^7.1.3"
      }
    },
    "roarr": {
      "version": "2.15.4",
      "resolved": "https://registry.npmjs.org/roarr/-/roarr-2.15.4.tgz",
      "integrity": "sha512-CHhPh+UNHD2GTXNYhPWLnU8ONHdI+5DI+4EYIAOaiD63rHeYlZvyh8P+in5999TTSFgUYuKUAjzRI4mdh/p+2A==",
      "requires": {
        "boolean": "^3.0.1",
        "detect-node": "^2.0.4",
        "globalthis": "^1.0.1",
        "json-stringify-safe": "^5.0.1",
        "semver-compare": "^1.0.0",
        "sprintf-js": "^1.1.2"
      },
      "dependencies": {
        "sprintf-js": {
          "version": "1.1.2",
          "resolved": "https://registry.npmjs.org/sprintf-js/-/sprintf-js-1.1.2.tgz",
          "integrity": "sha512-VE0SOVEHCk7Qc8ulkWw3ntAzXuqf7S2lvwQaDLRnUeIEaKNQJzV6BwmLKhOqT61aGhfUMrXeaBk+oDGCzvhcug=="
        }
      }
    },
    "rsvp": {
      "version": "4.8.5",
      "resolved": "https://registry.npmjs.org/rsvp/-/rsvp-4.8.5.tgz",
      "integrity": "sha512-nfMOlASu9OnRJo1mbEk2cz0D56a1MBNrJ7orjRZQG10XDyuvwksKbuXNp6qa+kbn839HwjwhBzhFmdsaEAfauA==",
      "dev": true
    },
    "run-async": {
      "version": "2.3.0",
      "resolved": "https://registry.npmjs.org/run-async/-/run-async-2.3.0.tgz",
      "integrity": "sha1-A3GrSuC91yDUFm19/aZP96RFpsA=",
      "dev": true,
      "requires": {
        "is-promise": "^2.1.0"
      }
    },
    "rxjs": {
      "version": "6.5.4",
      "resolved": "https://registry.npmjs.org/rxjs/-/rxjs-6.5.4.tgz",
      "integrity": "sha512-naMQXcgEo3csAEGvw/NydRA0fuS2nDZJiw1YUWFKU7aPPAPGZEsD4Iimit96qwCieH6y614MCLYwdkrWx7z/7Q==",
      "dev": true,
      "requires": {
        "tslib": "^1.9.0"
      }
    },
    "safe-buffer": {
      "version": "5.1.2",
      "resolved": "https://registry.npmjs.org/safe-buffer/-/safe-buffer-5.1.2.tgz",
      "integrity": "sha512-Gd2UZBJDkXlY7GbJxfsE8/nvKkUEU1G38c1siN6QP6a9PT9MmHB8GnpscSmMJSoF8LOIrt8ud/wPtojys4G6+g=="
    },
    "safe-regex": {
      "version": "1.1.0",
      "resolved": "https://registry.npmjs.org/safe-regex/-/safe-regex-1.1.0.tgz",
      "integrity": "sha1-QKNmnzsHfR6UPURinhV91IAjvy4=",
      "dev": true,
      "requires": {
        "ret": "~0.1.10"
      }
    },
    "safer-buffer": {
      "version": "2.1.2",
      "resolved": "https://registry.npmjs.org/safer-buffer/-/safer-buffer-2.1.2.tgz",
      "integrity": "sha512-YZo3K82SD7Riyi0E1EQPojLz7kpepnSQI9IyPbHHg1XXXevb5dJI7tpyN2ADxGcQbHG7vcyRHk0cbwqcQriUtg=="
    },
    "sane": {
      "version": "4.1.0",
      "resolved": "https://registry.npmjs.org/sane/-/sane-4.1.0.tgz",
      "integrity": "sha512-hhbzAgTIX8O7SHfp2c8/kREfEn4qO/9q8C9beyY6+tvZ87EpoZ3i1RIEvp27YBswnNbY9mWd6paKVmKbAgLfZA==",
      "dev": true,
      "requires": {
        "@cnakazawa/watch": "^1.0.3",
        "anymatch": "^2.0.0",
        "capture-exit": "^2.0.0",
        "exec-sh": "^0.3.2",
        "execa": "^1.0.0",
        "fb-watchman": "^2.0.0",
        "micromatch": "^3.1.4",
        "minimist": "^1.1.1",
        "walker": "~1.0.5"
      },
      "dependencies": {
        "minimist": {
          "version": "1.2.5",
          "resolved": "https://registry.npmjs.org/minimist/-/minimist-1.2.5.tgz",
          "integrity": "sha512-FM9nNUYrRBAELZQT3xeZQ7fmMOBg6nWNmJKTcgsJeaLstP/UODVpGsr5OhXhhXg6f+qtJ8uiZ+PUxkDWcgIXLw==",
          "dev": true
        }
      }
    },
    "sax": {
      "version": "1.2.4",
      "resolved": "https://registry.npmjs.org/sax/-/sax-1.2.4.tgz",
      "integrity": "sha512-NqVDv9TpANUjFm0N8uM5GxL36UgKi9/atZw+x7YFnQ8ckwFGKrl4xX4yWtrey3UJm5nP1kUbnYgLopqWNSRhWw==",
      "dev": true
    },
    "semver": {
      "version": "6.3.0",
      "resolved": "https://registry.npmjs.org/semver/-/semver-6.3.0.tgz",
      "integrity": "sha512-b39TBaTSfV6yBrapU89p5fKekE2m/NwnDocOVruQFS1/veMgdzuPcnOM34M6CwxW8jH/lxEa5rBoDeUwu5HHTw==",
      "dev": true
    },
    "semver-compare": {
      "version": "1.0.0",
      "resolved": "https://registry.npmjs.org/semver-compare/-/semver-compare-1.0.0.tgz",
      "integrity": "sha1-De4hahyUGrN+nvsXiPavxf9VN/w="
    },
    "send": {
      "version": "0.17.1",
      "resolved": "https://registry.npmjs.org/send/-/send-0.17.1.tgz",
      "integrity": "sha512-BsVKsiGcQMFwT8UxypobUKyv7irCNRHk1T0G680vk88yf6LBByGcZJOTJCrTP2xVN6yI+XjPJcNuE3V4fT9sAg==",
      "requires": {
        "debug": "2.6.9",
        "depd": "~1.1.2",
        "destroy": "~1.0.4",
        "encodeurl": "~1.0.2",
        "escape-html": "~1.0.3",
        "etag": "~1.8.1",
        "fresh": "0.5.2",
        "http-errors": "~1.7.2",
        "mime": "1.6.0",
        "ms": "2.1.1",
        "on-finished": "~2.3.0",
        "range-parser": "~1.2.1",
        "statuses": "~1.5.0"
      },
      "dependencies": {
        "ms": {
          "version": "2.1.1",
          "resolved": "https://registry.npmjs.org/ms/-/ms-2.1.1.tgz",
          "integrity": "sha512-tgp+dl5cGk28utYktBsrFqA7HKgrhgPsg6Z/EfhWI4gl1Hwq8B/GmY/0oXZ6nF8hDVesS/FpnYaD/kOWhYQvyg=="
        }
      }
    },
    "serialize-error": {
      "version": "5.0.0",
      "resolved": "https://registry.npmjs.org/serialize-error/-/serialize-error-5.0.0.tgz",
      "integrity": "sha512-/VtpuyzYf82mHYTtI4QKtwHa79vAdU5OQpNPAmE/0UDdlGT0ZxHwC+J6gXkw29wwoVI8fMPsfcVHOwXtUQYYQA==",
      "requires": {
        "type-fest": "^0.8.0"
      }
    },
    "serve-static": {
      "version": "1.14.1",
      "resolved": "https://registry.npmjs.org/serve-static/-/serve-static-1.14.1.tgz",
      "integrity": "sha512-JMrvUwE54emCYWlTI+hGrGv5I8dEwmco/00EvkzIIsR7MqrHonbD9pO2MOfFnpFntl7ecpZs+3mW+XbQZu9QCg==",
      "requires": {
        "encodeurl": "~1.0.2",
        "escape-html": "~1.0.3",
        "parseurl": "~1.3.3",
        "send": "0.17.1"
      }
    },
    "set-blocking": {
      "version": "2.0.0",
      "resolved": "https://registry.npmjs.org/set-blocking/-/set-blocking-2.0.0.tgz",
      "integrity": "sha1-BF+XgtARrppoA93TgrJDkrPYkPc=",
      "dev": true
    },
    "set-value": {
      "version": "2.0.1",
      "resolved": "https://registry.npmjs.org/set-value/-/set-value-2.0.1.tgz",
      "integrity": "sha512-JxHc1weCN68wRY0fhCoXpyK55m/XPHafOmK4UWD7m2CI14GMcFypt4w/0+NV5f/ZMby2F6S2wwA7fgynh9gWSw==",
      "dev": true,
      "requires": {
        "extend-shallow": "^2.0.1",
        "is-extendable": "^0.1.1",
        "is-plain-object": "^2.0.3",
        "split-string": "^3.0.1"
      },
      "dependencies": {
        "extend-shallow": {
          "version": "2.0.1",
          "resolved": "https://registry.npmjs.org/extend-shallow/-/extend-shallow-2.0.1.tgz",
          "integrity": "sha1-Ua99YUrZqfYQ6huvu5idaxxWiQ8=",
          "dev": true,
          "requires": {
            "is-extendable": "^0.1.0"
          }
        }
      }
    },
    "setprototypeof": {
      "version": "1.1.1",
      "resolved": "https://registry.npmjs.org/setprototypeof/-/setprototypeof-1.1.1.tgz",
      "integrity": "sha512-JvdAWfbXeIGaZ9cILp38HntZSFSo3mWg6xGcJJsd+d4aRMOqauag1C63dJfDw7OaMYwEbHMOxEZ1lqVRYP2OAw=="
    },
    "shebang-command": {
      "version": "1.2.0",
      "resolved": "https://registry.npmjs.org/shebang-command/-/shebang-command-1.2.0.tgz",
      "integrity": "sha1-RKrGW2lbAzmJaMOfNj/uXer98eo=",
      "dev": true,
      "requires": {
        "shebang-regex": "^1.0.0"
      }
    },
    "shebang-regex": {
      "version": "1.0.0",
      "resolved": "https://registry.npmjs.org/shebang-regex/-/shebang-regex-1.0.0.tgz",
      "integrity": "sha1-2kL0l0DAtC2yypcoVxyxkMmO/qM=",
      "dev": true
    },
    "shellwords": {
      "version": "0.1.1",
      "resolved": "https://registry.npmjs.org/shellwords/-/shellwords-0.1.1.tgz",
      "integrity": "sha512-vFwSUfQvqybiICwZY5+DAWIPLKsWO31Q91JSKl3UYv+K5c2QRPzn0qzec6QPu1Qc9eHYItiP3NdJqNVqetYAww==",
      "dev": true
    },
    "signal-exit": {
      "version": "3.0.2",
      "resolved": "https://registry.npmjs.org/signal-exit/-/signal-exit-3.0.2.tgz",
      "integrity": "sha1-tf3AjxKH6hF4Yo5BXiUTK3NkbG0=",
      "dev": true
    },
    "simple-swizzle": {
      "version": "0.2.2",
      "resolved": "https://registry.npmjs.org/simple-swizzle/-/simple-swizzle-0.2.2.tgz",
      "integrity": "sha1-pNprY1/8zMoz9w0Xy5JZLeleVXo=",
      "requires": {
        "is-arrayish": "^0.3.1"
      }
    },
    "sisteransi": {
      "version": "1.0.4",
      "resolved": "https://registry.npmjs.org/sisteransi/-/sisteransi-1.0.4.tgz",
      "integrity": "sha512-/ekMoM4NJ59ivGSfKapeG+FWtrmWvA1p6FBZwXrqojw90vJu8lBmrTxCMuBCydKtkaUe2zt4PlxeTKpjwMbyig==",
      "dev": true
    },
    "slash": {
      "version": "2.0.0",
      "resolved": "https://registry.npmjs.org/slash/-/slash-2.0.0.tgz",
      "integrity": "sha512-ZYKh3Wh2z1PpEXWr0MpSBZ0V6mZHAQfYevttO11c51CaWjGTaadiKZ+wVt1PbMlDV5qhMFslpZCemhwOK7C89A==",
      "dev": true
    },
    "slice-ansi": {
      "version": "2.1.0",
      "resolved": "https://registry.npmjs.org/slice-ansi/-/slice-ansi-2.1.0.tgz",
      "integrity": "sha512-Qu+VC3EwYLldKa1fCxuuvULvSJOKEgk9pi8dZeCVK7TqBfUNTH4sFkk4joj8afVSfAYgJoSOetjx9QWOJ5mYoQ==",
      "dev": true,
      "requires": {
        "ansi-styles": "^3.2.0",
        "astral-regex": "^1.0.0",
        "is-fullwidth-code-point": "^2.0.0"
      },
      "dependencies": {
        "is-fullwidth-code-point": {
          "version": "2.0.0",
          "resolved": "https://registry.npmjs.org/is-fullwidth-code-point/-/is-fullwidth-code-point-2.0.0.tgz",
          "integrity": "sha1-o7MKXE8ZkYMWeqq5O+764937ZU8=",
          "dev": true
        }
      }
    },
    "snapdragon": {
      "version": "0.8.2",
      "resolved": "https://registry.npmjs.org/snapdragon/-/snapdragon-0.8.2.tgz",
      "integrity": "sha512-FtyOnWN/wCHTVXOMwvSv26d+ko5vWlIDD6zoUJ7LW8vh+ZBC8QdljveRP+crNrtBwioEUWy/4dMtbBjA4ioNlg==",
      "dev": true,
      "requires": {
        "base": "^0.11.1",
        "debug": "^2.2.0",
        "define-property": "^0.2.5",
        "extend-shallow": "^2.0.1",
        "map-cache": "^0.2.2",
        "source-map": "^0.5.6",
        "source-map-resolve": "^0.5.0",
        "use": "^3.1.0"
      },
      "dependencies": {
        "define-property": {
          "version": "0.2.5",
          "resolved": "https://registry.npmjs.org/define-property/-/define-property-0.2.5.tgz",
          "integrity": "sha1-w1se+RjsPJkPmlvFe+BKrOxcgRY=",
          "dev": true,
          "requires": {
            "is-descriptor": "^0.1.0"
          }
        },
        "extend-shallow": {
          "version": "2.0.1",
          "resolved": "https://registry.npmjs.org/extend-shallow/-/extend-shallow-2.0.1.tgz",
          "integrity": "sha1-Ua99YUrZqfYQ6huvu5idaxxWiQ8=",
          "dev": true,
          "requires": {
            "is-extendable": "^0.1.0"
          }
        },
        "source-map": {
          "version": "0.5.7",
          "resolved": "https://registry.npmjs.org/source-map/-/source-map-0.5.7.tgz",
          "integrity": "sha1-igOdLRAh0i0eoUyA2OpGi6LvP8w=",
          "dev": true
        }
      }
    },
    "snapdragon-node": {
      "version": "2.1.1",
      "resolved": "https://registry.npmjs.org/snapdragon-node/-/snapdragon-node-2.1.1.tgz",
      "integrity": "sha512-O27l4xaMYt/RSQ5TR3vpWCAB5Kb/czIcqUFOM/C4fYcLnbZUc1PkjTAMjof2pBWaSTwOUd6qUHcFGVGj7aIwnw==",
      "dev": true,
      "requires": {
        "define-property": "^1.0.0",
        "isobject": "^3.0.0",
        "snapdragon-util": "^3.0.1"
      },
      "dependencies": {
        "define-property": {
          "version": "1.0.0",
          "resolved": "https://registry.npmjs.org/define-property/-/define-property-1.0.0.tgz",
          "integrity": "sha1-dp66rz9KY6rTr56NMEybvnm/sOY=",
          "dev": true,
          "requires": {
            "is-descriptor": "^1.0.0"
          }
        },
        "is-accessor-descriptor": {
          "version": "1.0.0",
          "resolved": "https://registry.npmjs.org/is-accessor-descriptor/-/is-accessor-descriptor-1.0.0.tgz",
          "integrity": "sha512-m5hnHTkcVsPfqx3AKlyttIPb7J+XykHvJP2B9bZDjlhLIoEq4XoK64Vg7boZlVWYK6LUY94dYPEE7Lh0ZkZKcQ==",
          "dev": true,
          "requires": {
            "kind-of": "^6.0.0"
          }
        },
        "is-data-descriptor": {
          "version": "1.0.0",
          "resolved": "https://registry.npmjs.org/is-data-descriptor/-/is-data-descriptor-1.0.0.tgz",
          "integrity": "sha512-jbRXy1FmtAoCjQkVmIVYwuuqDFUbaOeDjmed1tOGPrsMhtJA4rD9tkgA0F1qJ3gRFRXcHYVkdeaP50Q5rE/jLQ==",
          "dev": true,
          "requires": {
            "kind-of": "^6.0.0"
          }
        },
        "is-descriptor": {
          "version": "1.0.2",
          "resolved": "https://registry.npmjs.org/is-descriptor/-/is-descriptor-1.0.2.tgz",
          "integrity": "sha512-2eis5WqQGV7peooDyLmNEPUrps9+SXX5c9pL3xEB+4e9HnGuDa7mB7kHxHw4CbqS9k1T2hOH3miL8n8WtiYVtg==",
          "dev": true,
          "requires": {
            "is-accessor-descriptor": "^1.0.0",
            "is-data-descriptor": "^1.0.0",
            "kind-of": "^6.0.2"
          }
        }
      }
    },
    "snapdragon-util": {
      "version": "3.0.1",
      "resolved": "https://registry.npmjs.org/snapdragon-util/-/snapdragon-util-3.0.1.tgz",
      "integrity": "sha512-mbKkMdQKsjX4BAL4bRYTj21edOf8cN7XHdYUJEe+Zn99hVEYcMvKPct1IqNe7+AZPirn8BCDOQBHQZknqmKlZQ==",
      "dev": true,
      "requires": {
        "kind-of": "^3.2.0"
      },
      "dependencies": {
        "kind-of": {
          "version": "3.2.2",
          "resolved": "https://registry.npmjs.org/kind-of/-/kind-of-3.2.2.tgz",
          "integrity": "sha1-MeohpzS6ubuw8yRm2JOupR5KPGQ=",
          "dev": true,
          "requires": {
            "is-buffer": "^1.1.5"
          }
        }
      }
    },
    "source-map": {
      "version": "0.6.1",
      "resolved": "https://registry.npmjs.org/source-map/-/source-map-0.6.1.tgz",
      "integrity": "sha512-UjgapumWlbMhkBgzT7Ykc5YXUT46F0iKu8SGXq0bcwP5dz/h0Plj6enJqjz1Zbq2l5WaqYnrVbwWOWMyF3F47g==",
      "dev": true
    },
    "source-map-resolve": {
      "version": "0.5.3",
      "resolved": "https://registry.npmjs.org/source-map-resolve/-/source-map-resolve-0.5.3.tgz",
      "integrity": "sha512-Htz+RnsXWk5+P2slx5Jh3Q66vhQj1Cllm0zvnaY98+NFx+Dv2CF/f5O/t8x+KaNdrdIAsruNzoh/KpialbqAnw==",
      "dev": true,
      "requires": {
        "atob": "^2.1.2",
        "decode-uri-component": "^0.2.0",
        "resolve-url": "^0.2.1",
        "source-map-url": "^0.4.0",
        "urix": "^0.1.0"
      }
    },
    "source-map-support": {
      "version": "0.5.16",
      "resolved": "https://registry.npmjs.org/source-map-support/-/source-map-support-0.5.16.tgz",
      "integrity": "sha512-efyLRJDr68D9hBBNIPWFjhpFzURh+KJykQwvMyW5UiZzYwoF6l4YMMDIJJEyFWxWCqfyxLzz6tSfUFR+kXXsVQ==",
      "dev": true,
      "requires": {
        "buffer-from": "^1.0.0",
        "source-map": "^0.6.0"
      }
    },
    "source-map-url": {
      "version": "0.4.0",
      "resolved": "https://registry.npmjs.org/source-map-url/-/source-map-url-0.4.0.tgz",
      "integrity": "sha1-PpNdfd1zYxuXZZlW1VEo6HtQhKM=",
      "dev": true
    },
    "spdx-correct": {
      "version": "3.1.0",
      "resolved": "https://registry.npmjs.org/spdx-correct/-/spdx-correct-3.1.0.tgz",
      "integrity": "sha512-lr2EZCctC2BNR7j7WzJ2FpDznxky1sjfxvvYEyzxNyb6lZXHODmEoJeFu4JupYlkfha1KZpJyoqiJ7pgA1qq8Q==",
      "dev": true,
      "requires": {
        "spdx-expression-parse": "^3.0.0",
        "spdx-license-ids": "^3.0.0"
      }
    },
    "spdx-exceptions": {
      "version": "2.2.0",
      "resolved": "https://registry.npmjs.org/spdx-exceptions/-/spdx-exceptions-2.2.0.tgz",
      "integrity": "sha512-2XQACfElKi9SlVb1CYadKDXvoajPgBVPn/gOQLrTvHdElaVhr7ZEbqJaRnJLVNeaI4cMEAgVCeBMKF6MWRDCRA==",
      "dev": true
    },
    "spdx-expression-parse": {
      "version": "3.0.0",
      "resolved": "https://registry.npmjs.org/spdx-expression-parse/-/spdx-expression-parse-3.0.0.tgz",
      "integrity": "sha512-Yg6D3XpRD4kkOmTpdgbUiEJFKghJH03fiC1OPll5h/0sO6neh2jqRDVHOQ4o/LMea0tgCkbMgea5ip/e+MkWyg==",
      "dev": true,
      "requires": {
        "spdx-exceptions": "^2.1.0",
        "spdx-license-ids": "^3.0.0"
      }
    },
    "spdx-license-ids": {
      "version": "3.0.5",
      "resolved": "https://registry.npmjs.org/spdx-license-ids/-/spdx-license-ids-3.0.5.tgz",
      "integrity": "sha512-J+FWzZoynJEXGphVIS+XEh3kFSjZX/1i9gFBaWQcB+/tmpe2qUsSBABpcxqxnAxFdiUFEgAX1bjYGQvIZmoz9Q==",
      "dev": true
    },
    "split-string": {
      "version": "3.1.0",
      "resolved": "https://registry.npmjs.org/split-string/-/split-string-3.1.0.tgz",
      "integrity": "sha512-NzNVhJDYpwceVVii8/Hu6DKfD2G+NrQHlS/V/qgv763EYudVwEcMQNxd2lh+0VrUByXN/oJkl5grOhYWvQUYiw==",
      "dev": true,
      "requires": {
        "extend-shallow": "^3.0.0"
      }
    },
    "sprintf-js": {
      "version": "1.0.3",
      "resolved": "https://registry.npmjs.org/sprintf-js/-/sprintf-js-1.0.3.tgz",
      "integrity": "sha1-BOaSb2YolTVPPdAVIDYzuFcpfiw=",
      "dev": true
    },
    "sshpk": {
      "version": "1.16.1",
      "resolved": "https://registry.npmjs.org/sshpk/-/sshpk-1.16.1.tgz",
      "integrity": "sha512-HXXqVUq7+pcKeLqqZj6mHFUMvXtOJt1uoUx09pFW6011inTMxqI8BA8PM95myrIyyKwdnzjdFjLiE6KBPVtJIg==",
      "dev": true,
      "requires": {
        "asn1": "~0.2.3",
        "assert-plus": "^1.0.0",
        "bcrypt-pbkdf": "^1.0.0",
        "dashdash": "^1.12.0",
        "ecc-jsbn": "~0.1.1",
        "getpass": "^0.1.1",
        "jsbn": "~0.1.0",
        "safer-buffer": "^2.0.2",
        "tweetnacl": "~0.14.0"
      }
    },
    "stack-trace": {
      "version": "0.0.10",
      "resolved": "https://registry.npmjs.org/stack-trace/-/stack-trace-0.0.10.tgz",
      "integrity": "sha1-VHxws0fo0ytOEI6hoqFZ5f3eGcA="
    },
    "stack-utils": {
      "version": "1.0.2",
      "resolved": "https://registry.npmjs.org/stack-utils/-/stack-utils-1.0.2.tgz",
      "integrity": "sha512-MTX+MeG5U994cazkjd/9KNAapsHnibjMLnfXodlkXw76JEea0UiNzrqidzo1emMwk7w5Qhc9jd4Bn9TBb1MFwA==",
      "dev": true
    },
    "static-extend": {
      "version": "0.1.2",
      "resolved": "https://registry.npmjs.org/static-extend/-/static-extend-0.1.2.tgz",
      "integrity": "sha1-YICcOcv/VTNyJv1eC1IPNB8ftcY=",
      "dev": true,
      "requires": {
        "define-property": "^0.2.5",
        "object-copy": "^0.1.0"
      },
      "dependencies": {
        "define-property": {
          "version": "0.2.5",
          "resolved": "https://registry.npmjs.org/define-property/-/define-property-0.2.5.tgz",
          "integrity": "sha1-w1se+RjsPJkPmlvFe+BKrOxcgRY=",
          "dev": true,
          "requires": {
            "is-descriptor": "^0.1.0"
          }
        }
      }
    },
    "statuses": {
      "version": "1.5.0",
      "resolved": "https://registry.npmjs.org/statuses/-/statuses-1.5.0.tgz",
      "integrity": "sha1-Fhx9rBd2Wf2YEfQ3cfqZOBR4Yow="
    },
    "stealthy-require": {
      "version": "1.1.1",
      "resolved": "https://registry.npmjs.org/stealthy-require/-/stealthy-require-1.1.1.tgz",
      "integrity": "sha1-NbCYdbT/SfJqd35QmzCQoyJr8ks=",
      "dev": true
    },
    "string-length": {
      "version": "2.0.0",
      "resolved": "https://registry.npmjs.org/string-length/-/string-length-2.0.0.tgz",
      "integrity": "sha1-1A27aGo6zpYMHP/KVivyxF+DY+0=",
      "dev": true,
      "requires": {
        "astral-regex": "^1.0.0",
        "strip-ansi": "^4.0.0"
      },
      "dependencies": {
        "ansi-regex": {
          "version": "3.0.0",
          "resolved": "https://registry.npmjs.org/ansi-regex/-/ansi-regex-3.0.0.tgz",
          "integrity": "sha1-7QMXwyIGT3lGbAKWa922Bas32Zg=",
          "dev": true
        },
        "strip-ansi": {
          "version": "4.0.0",
          "resolved": "https://registry.npmjs.org/strip-ansi/-/strip-ansi-4.0.0.tgz",
          "integrity": "sha1-qEeQIusaw2iocTibY1JixQXuNo8=",
          "dev": true,
          "requires": {
            "ansi-regex": "^3.0.0"
          }
        }
      }
    },
    "string-width": {
      "version": "4.2.0",
      "resolved": "https://registry.npmjs.org/string-width/-/string-width-4.2.0.tgz",
      "integrity": "sha512-zUz5JD+tgqtuDjMhwIg5uFVV3dtqZ9yQJlZVfq4I01/K5Paj5UHj7VyrQOJvzawSVlKpObApbfD0Ed6yJc+1eg==",
      "dev": true,
      "requires": {
        "emoji-regex": "^8.0.0",
        "is-fullwidth-code-point": "^3.0.0",
        "strip-ansi": "^6.0.0"
      },
      "dependencies": {
        "strip-ansi": {
          "version": "6.0.0",
          "resolved": "https://registry.npmjs.org/strip-ansi/-/strip-ansi-6.0.0.tgz",
          "integrity": "sha512-AuvKTrTfQNYNIctbR1K/YGTR1756GycPsg7b9bdV9Duqur4gv6aKqHXah67Z8ImS7WEz5QVcOtlfW2rZEugt6w==",
          "dev": true,
          "requires": {
            "ansi-regex": "^5.0.0"
          }
        }
      }
    },
    "string.prototype.trimleft": {
      "version": "2.1.1",
      "resolved": "https://registry.npmjs.org/string.prototype.trimleft/-/string.prototype.trimleft-2.1.1.tgz",
      "integrity": "sha512-iu2AGd3PuP5Rp7x2kEZCrB2Nf41ehzh+goo8TV7z8/XDBbsvc6HQIlUl9RjkZ4oyrW1XM5UwlGl1oVEaDjg6Ag==",
      "dev": true,
      "requires": {
        "define-properties": "^1.1.3",
        "function-bind": "^1.1.1"
      }
    },
    "string.prototype.trimright": {
      "version": "2.1.1",
      "resolved": "https://registry.npmjs.org/string.prototype.trimright/-/string.prototype.trimright-2.1.1.tgz",
      "integrity": "sha512-qFvWL3/+QIgZXVmJBfpHmxLB7xsUXz6HsUmP8+5dRaC3Q7oKUv9Vo6aMCRZC1smrtyECFsIT30PqBJ1gTjAs+g==",
      "dev": true,
      "requires": {
        "define-properties": "^1.1.3",
        "function-bind": "^1.1.1"
      }
    },
    "string_decoder": {
      "version": "1.3.0",
      "resolved": "https://registry.npmjs.org/string_decoder/-/string_decoder-1.3.0.tgz",
      "integrity": "sha512-hkRX8U1WjJFd8LsDJ2yQ/wWWxaopEsABU1XfkM8A+j0+85JAGppt16cr1Whg6KIbb4okU6Mql6BOj+uup/wKeA==",
      "requires": {
        "safe-buffer": "~5.2.0"
      },
      "dependencies": {
        "safe-buffer": {
          "version": "5.2.0",
          "resolved": "https://registry.npmjs.org/safe-buffer/-/safe-buffer-5.2.0.tgz",
          "integrity": "sha512-fZEwUGbVl7kouZs1jCdMLdt95hdIv0ZeHg6L7qPeciMZhZ+/gdesW4wgTARkrFWEpspjEATAzUGPG8N2jJiwbg=="
        }
      }
    },
    "strip-ansi": {
      "version": "5.2.0",
      "resolved": "https://registry.npmjs.org/strip-ansi/-/strip-ansi-5.2.0.tgz",
      "integrity": "sha512-DuRs1gKbBqsMKIZlrffwlug8MHkcnpjs5VPmL1PAh+mA30U0DTotfDZ0d2UUsXpPmPmMMJ6W773MaA3J+lbiWA==",
      "dev": true,
      "requires": {
        "ansi-regex": "^4.1.0"
      },
      "dependencies": {
        "ansi-regex": {
          "version": "4.1.0",
          "resolved": "https://registry.npmjs.org/ansi-regex/-/ansi-regex-4.1.0.tgz",
          "integrity": "sha512-1apePfXM1UOSqw0o9IiFAovVz9M5S1Dg+4TrDwfMewQ6p/rmMueb7tWZjQ1rx4Loy1ArBggoqGpfqqdI4rondg==",
          "dev": true
        }
      }
    },
    "strip-bom": {
      "version": "3.0.0",
      "resolved": "https://registry.npmjs.org/strip-bom/-/strip-bom-3.0.0.tgz",
      "integrity": "sha1-IzTBjpx1n3vdVv3vfprj1YjmjtM=",
      "dev": true
    },
    "strip-eof": {
      "version": "1.0.0",
      "resolved": "https://registry.npmjs.org/strip-eof/-/strip-eof-1.0.0.tgz",
      "integrity": "sha1-u0P/VZim6wXYm1n80SnJgzE2Br8=",
      "dev": true
    },
    "strip-json-comments": {
      "version": "3.0.1",
      "resolved": "https://registry.npmjs.org/strip-json-comments/-/strip-json-comments-3.0.1.tgz",
      "integrity": "sha512-VTyMAUfdm047mwKl+u79WIdrZxtFtn+nBxHeb844XBQ9uMNTuTHdx2hc5RiAJYqwTj3wc/xe5HLSdJSkJ+WfZw==",
      "dev": true
    },
    "supports-color": {
      "version": "5.5.0",
      "resolved": "https://registry.npmjs.org/supports-color/-/supports-color-5.5.0.tgz",
      "integrity": "sha512-QjVjwdXIt408MIiAqCX4oUKsgU2EqAGzs2Ppkm4aQYbjm+ZEWEcW4SfFNTr4uMNZma0ey4f5lgLrkB0aX0QMow==",
      "dev": true,
      "requires": {
        "has-flag": "^3.0.0"
      }
    },
    "symbol-tree": {
      "version": "3.2.4",
      "resolved": "https://registry.npmjs.org/symbol-tree/-/symbol-tree-3.2.4.tgz",
      "integrity": "sha512-9QNk5KwDF+Bvz+PyObkmSYjI5ksVUYtjW7AU22r2NKcfLJcXp96hkDWU3+XndOsUb+AQ9QhfzfCT2O+CNWT5Tw==",
      "dev": true
    },
    "table": {
      "version": "5.4.6",
      "resolved": "https://registry.npmjs.org/table/-/table-5.4.6.tgz",
      "integrity": "sha512-wmEc8m4fjnob4gt5riFRtTu/6+4rSe12TpAELNSqHMfF3IqnA+CH37USM6/YR3qRZv7e56kAEAtd6nKZaxe0Ug==",
      "dev": true,
      "requires": {
        "ajv": "^6.10.2",
        "lodash": "^4.17.14",
        "slice-ansi": "^2.1.0",
        "string-width": "^3.0.0"
      },
      "dependencies": {
        "emoji-regex": {
          "version": "7.0.3",
          "resolved": "https://registry.npmjs.org/emoji-regex/-/emoji-regex-7.0.3.tgz",
          "integrity": "sha512-CwBLREIQ7LvYFB0WyRvwhq5N5qPhc6PMjD6bYggFlI5YyDgl+0vxq5VHbMOFqLg7hfWzmu8T5Z1QofhmTIhItA==",
          "dev": true
        },
        "is-fullwidth-code-point": {
          "version": "2.0.0",
          "resolved": "https://registry.npmjs.org/is-fullwidth-code-point/-/is-fullwidth-code-point-2.0.0.tgz",
          "integrity": "sha1-o7MKXE8ZkYMWeqq5O+764937ZU8=",
          "dev": true
        },
        "string-width": {
          "version": "3.1.0",
          "resolved": "https://registry.npmjs.org/string-width/-/string-width-3.1.0.tgz",
          "integrity": "sha512-vafcv6KjVZKSgz06oM/H6GDBrAtz8vdhQakGjFIvNrHA6y3HCF1CInLy+QLq8dTJPQ1b+KDUqDFctkdRW44e1w==",
          "dev": true,
          "requires": {
            "emoji-regex": "^7.0.1",
            "is-fullwidth-code-point": "^2.0.0",
            "strip-ansi": "^5.1.0"
          }
        }
      }
    },
    "test-exclude": {
      "version": "5.2.3",
      "resolved": "https://registry.npmjs.org/test-exclude/-/test-exclude-5.2.3.tgz",
      "integrity": "sha512-M+oxtseCFO3EDtAaGH7iiej3CBkzXqFMbzqYAACdzKui4eZA+pq3tZEwChvOdNfa7xxy8BfbmgJSIr43cC/+2g==",
      "dev": true,
      "requires": {
        "glob": "^7.1.3",
        "minimatch": "^3.0.4",
        "read-pkg-up": "^4.0.0",
        "require-main-filename": "^2.0.0"
      },
      "dependencies": {
        "find-up": {
          "version": "3.0.0",
          "resolved": "https://registry.npmjs.org/find-up/-/find-up-3.0.0.tgz",
          "integrity": "sha512-1yD6RmLI1XBfxugvORwlck6f75tYL+iR0jqwsOrOxMZyGYqUuDhJ0l4AXdO1iX/FTs9cBAMEk1gWSEx1kSbylg==",
          "dev": true,
          "requires": {
            "locate-path": "^3.0.0"
          }
        },
        "load-json-file": {
          "version": "4.0.0",
          "resolved": "https://registry.npmjs.org/load-json-file/-/load-json-file-4.0.0.tgz",
          "integrity": "sha1-L19Fq5HjMhYjT9U62rZo607AmTs=",
          "dev": true,
          "requires": {
            "graceful-fs": "^4.1.2",
            "parse-json": "^4.0.0",
            "pify": "^3.0.0",
            "strip-bom": "^3.0.0"
          }
        },
        "locate-path": {
          "version": "3.0.0",
          "resolved": "https://registry.npmjs.org/locate-path/-/locate-path-3.0.0.tgz",
          "integrity": "sha512-7AO748wWnIhNqAuaty2ZWHkQHRSNfPVIsPIfwEOWO22AmaoVrWavlOcMR5nzTLNYvp36X220/maaRsrec1G65A==",
          "dev": true,
          "requires": {
            "p-locate": "^3.0.0",
            "path-exists": "^3.0.0"
          }
        },
        "p-limit": {
          "version": "2.2.2",
          "resolved": "https://registry.npmjs.org/p-limit/-/p-limit-2.2.2.tgz",
          "integrity": "sha512-WGR+xHecKTr7EbUEhyLSh5Dube9JtdiG78ufaeLxTgpudf/20KqyMioIUZJAezlTIi6evxuoUs9YXc11cU+yzQ==",
          "dev": true,
          "requires": {
            "p-try": "^2.0.0"
          }
        },
        "p-locate": {
          "version": "3.0.0",
          "resolved": "https://registry.npmjs.org/p-locate/-/p-locate-3.0.0.tgz",
          "integrity": "sha512-x+12w/To+4GFfgJhBEpiDcLozRJGegY+Ei7/z0tSLkMmxGZNybVMSfWj9aJn8Z5Fc7dBUNJOOVgPv2H7IwulSQ==",
          "dev": true,
          "requires": {
            "p-limit": "^2.0.0"
          }
        },
        "p-try": {
          "version": "2.2.0",
          "resolved": "https://registry.npmjs.org/p-try/-/p-try-2.2.0.tgz",
          "integrity": "sha512-R4nPAVTAU0B9D35/Gk3uJf/7XYbQcyohSKdvAxIRSNghFl4e71hVoGnBNQz9cWaXxO2I10KTC+3jMdvvoKw6dQ==",
          "dev": true
        },
        "parse-json": {
          "version": "4.0.0",
          "resolved": "https://registry.npmjs.org/parse-json/-/parse-json-4.0.0.tgz",
          "integrity": "sha1-vjX1Qlvh9/bHRxhPmKeIy5lHfuA=",
          "dev": true,
          "requires": {
            "error-ex": "^1.3.1",
            "json-parse-better-errors": "^1.0.1"
          }
        },
        "path-type": {
          "version": "3.0.0",
          "resolved": "https://registry.npmjs.org/path-type/-/path-type-3.0.0.tgz",
          "integrity": "sha512-T2ZUsdZFHgA3u4e5PfPbjd7HDDpxPnQb5jN0SrDsjNSuVXHJqtwTnWqG0B1jZrgmJ/7lj1EmVIByWt1gxGkWvg==",
          "dev": true,
          "requires": {
            "pify": "^3.0.0"
          }
        },
        "pify": {
          "version": "3.0.0",
          "resolved": "https://registry.npmjs.org/pify/-/pify-3.0.0.tgz",
          "integrity": "sha1-5aSs0sEB/fPZpNB/DbxNtJ3SgXY=",
          "dev": true
        },
        "read-pkg": {
          "version": "3.0.0",
          "resolved": "https://registry.npmjs.org/read-pkg/-/read-pkg-3.0.0.tgz",
          "integrity": "sha1-nLxoaXj+5l0WwA4rGcI3/Pbjg4k=",
          "dev": true,
          "requires": {
            "load-json-file": "^4.0.0",
            "normalize-package-data": "^2.3.2",
            "path-type": "^3.0.0"
          }
        },
        "read-pkg-up": {
          "version": "4.0.0",
          "resolved": "https://registry.npmjs.org/read-pkg-up/-/read-pkg-up-4.0.0.tgz",
          "integrity": "sha512-6etQSH7nJGsK0RbG/2TeDzZFa8shjQ1um+SwQQ5cwKy0dhSXdOncEhb1CPpvQG4h7FyOV6EB6YlV0yJvZQNAkA==",
          "dev": true,
          "requires": {
            "find-up": "^3.0.0",
            "read-pkg": "^3.0.0"
          }
        }
      }
    },
    "text-hex": {
      "version": "1.0.0",
      "resolved": "https://registry.npmjs.org/text-hex/-/text-hex-1.0.0.tgz",
      "integrity": "sha512-uuVGNWzgJ4yhRaNSiubPY7OjISw4sw4E5Uv0wbjp+OzcbmVU/rsT8ujgcXJhn9ypzsgr5vlzpPqP+MBBKcGvbg=="
    },
    "text-table": {
      "version": "0.2.0",
      "resolved": "https://registry.npmjs.org/text-table/-/text-table-0.2.0.tgz",
      "integrity": "sha1-f17oI66AUgfACvLfSoTsP8+lcLQ=",
      "dev": true
    },
    "throat": {
      "version": "4.1.0",
      "resolved": "https://registry.npmjs.org/throat/-/throat-4.1.0.tgz",
      "integrity": "sha1-iQN8vJLFarGJJua6TLsgDhVnKmo=",
      "dev": true
    },
    "through": {
      "version": "2.3.8",
      "resolved": "https://registry.npmjs.org/through/-/through-2.3.8.tgz",
      "integrity": "sha1-DdTJ/6q8NXlgsbckEV1+Doai4fU=",
      "dev": true
    },
    "tmp": {
      "version": "0.0.33",
      "resolved": "https://registry.npmjs.org/tmp/-/tmp-0.0.33.tgz",
      "integrity": "sha512-jRCJlojKnZ3addtTOjdIqoRuPEKBvNXcGYqzO6zWZX8KfKEpnGY5jfggJQ3EjKuu8D4bJRr0y+cYJFmYbImXGw==",
      "dev": true,
      "requires": {
        "os-tmpdir": "~1.0.2"
      }
    },
    "tmpl": {
      "version": "1.0.4",
      "resolved": "https://registry.npmjs.org/tmpl/-/tmpl-1.0.4.tgz",
      "integrity": "sha1-I2QN17QtAEM5ERQIIOXPRA5SHdE=",
      "dev": true
    },
    "to-fast-properties": {
      "version": "2.0.0",
      "resolved": "https://registry.npmjs.org/to-fast-properties/-/to-fast-properties-2.0.0.tgz",
      "integrity": "sha1-3F5pjL0HkmW8c+A3doGk5Og/YW4=",
      "dev": true
    },
    "to-object-path": {
      "version": "0.3.0",
      "resolved": "https://registry.npmjs.org/to-object-path/-/to-object-path-0.3.0.tgz",
      "integrity": "sha1-KXWIt7Dn4KwI4E5nL4XB9JmeF68=",
      "dev": true,
      "requires": {
        "kind-of": "^3.0.2"
      },
      "dependencies": {
        "kind-of": {
          "version": "3.2.2",
          "resolved": "https://registry.npmjs.org/kind-of/-/kind-of-3.2.2.tgz",
          "integrity": "sha1-MeohpzS6ubuw8yRm2JOupR5KPGQ=",
          "dev": true,
          "requires": {
            "is-buffer": "^1.1.5"
          }
        }
      }
    },
    "to-regex": {
      "version": "3.0.2",
      "resolved": "https://registry.npmjs.org/to-regex/-/to-regex-3.0.2.tgz",
      "integrity": "sha512-FWtleNAtZ/Ki2qtqej2CXTOayOH9bHDQF+Q48VpWyDXjbYxA4Yz8iDB31zXOBUlOHHKidDbqGVrTUvQMPmBGBw==",
      "dev": true,
      "requires": {
        "define-property": "^2.0.2",
        "extend-shallow": "^3.0.2",
        "regex-not": "^1.0.2",
        "safe-regex": "^1.1.0"
      }
    },
    "to-regex-range": {
      "version": "2.1.1",
      "resolved": "https://registry.npmjs.org/to-regex-range/-/to-regex-range-2.1.1.tgz",
      "integrity": "sha1-fIDBe53+vlmeJzZ+DU3VWQFB2zg=",
      "dev": true,
      "requires": {
        "is-number": "^3.0.0",
        "repeat-string": "^1.6.1"
      }
    },
    "toidentifier": {
      "version": "1.0.0",
      "resolved": "https://registry.npmjs.org/toidentifier/-/toidentifier-1.0.0.tgz",
      "integrity": "sha512-yaOH/Pk/VEhBWWTlhI+qXxDFXlejDGcQipMlyxda9nthulaxLZUNcUqFxokp0vcYnvteJln5FNQDRrxj3YcbVw=="
    },
    "tough-cookie": {
      "version": "2.5.0",
      "resolved": "https://registry.npmjs.org/tough-cookie/-/tough-cookie-2.5.0.tgz",
      "integrity": "sha512-nlLsUzgm1kfLXSXfRZMc1KLAugd4hqJHDTvc2hDIwS3mZAfMEuMbc03SujMF+GEcpaX/qboeycw6iO8JwVv2+g==",
      "dev": true,
      "requires": {
        "psl": "^1.1.28",
        "punycode": "^2.1.1"
      }
    },
    "tr46": {
      "version": "1.0.1",
      "resolved": "https://registry.npmjs.org/tr46/-/tr46-1.0.1.tgz",
      "integrity": "sha1-qLE/1r/SSJUZZ0zN5VujaTtwbQk=",
      "dev": true,
      "requires": {
        "punycode": "^2.1.0"
      }
    },
    "triple-beam": {
      "version": "1.3.0",
      "resolved": "https://registry.npmjs.org/triple-beam/-/triple-beam-1.3.0.tgz",
      "integrity": "sha512-XrHUvV5HpdLmIj4uVMxHggLbFSZYIn7HEWsqePZcI50pco+MPqJ50wMGY794X7AOOhxOBAjbkqfAbEe/QMp2Lw=="
    },
    "tslib": {
      "version": "1.10.0",
      "resolved": "https://registry.npmjs.org/tslib/-/tslib-1.10.0.tgz",
      "integrity": "sha512-qOebF53frne81cf0S9B41ByenJ3/IuH8yJKngAX35CmiZySA0khhkovshKK+jGCaMnVomla7gVlIcc3EvKPbTQ==",
      "dev": true
    },
    "tunnel-agent": {
      "version": "0.6.0",
      "resolved": "https://registry.npmjs.org/tunnel-agent/-/tunnel-agent-0.6.0.tgz",
      "integrity": "sha1-J6XeoGs2sEoKmWZ3SykIaPD8QP0=",
      "dev": true,
      "requires": {
        "safe-buffer": "^5.0.1"
      }
    },
    "tweetnacl": {
      "version": "0.14.5",
      "resolved": "https://registry.npmjs.org/tweetnacl/-/tweetnacl-0.14.5.tgz",
      "integrity": "sha1-WuaBd/GS1EViadEIr6k/+HQ/T2Q=",
      "dev": true
    },
    "type-check": {
      "version": "0.3.2",
      "resolved": "https://registry.npmjs.org/type-check/-/type-check-0.3.2.tgz",
      "integrity": "sha1-WITKtRLPHTVeP7eE8wgEsrUg23I=",
      "dev": true,
      "requires": {
        "prelude-ls": "~1.1.2"
      }
    },
    "type-fest": {
      "version": "0.8.1",
      "resolved": "https://registry.npmjs.org/type-fest/-/type-fest-0.8.1.tgz",
      "integrity": "sha512-4dbzIzqvjtgiM5rw1k5rEHtBANKmdudhGyBEajN01fEyhaAIhsoKNy6y7+IN93IfpFtwY9iqi7kD+xwKhQsNJA=="
    },
    "type-is": {
      "version": "1.6.18",
      "resolved": "https://registry.npmjs.org/type-is/-/type-is-1.6.18.tgz",
      "integrity": "sha512-TkRKr9sUTxEH8MdfuCSP7VizJyzRNMjj2J2do2Jr3Kym598JVdEksuzPQCnlFPW4ky9Q+iA+ma9BGm06XQBy8g==",
      "requires": {
        "media-typer": "0.3.0",
        "mime-types": "~2.1.24"
      }
    },
    "union-value": {
      "version": "1.0.1",
      "resolved": "https://registry.npmjs.org/union-value/-/union-value-1.0.1.tgz",
      "integrity": "sha512-tJfXmxMeWYnczCVs7XAEvIV7ieppALdyepWMkHkwciRpZraG/xwT+s2JN8+pr1+8jCRf80FFzvr+MpQeeoF4Xg==",
      "dev": true,
      "requires": {
        "arr-union": "^3.1.0",
        "get-value": "^2.0.6",
        "is-extendable": "^0.1.1",
        "set-value": "^2.0.1"
      }
    },
    "unpipe": {
      "version": "1.0.0",
      "resolved": "https://registry.npmjs.org/unpipe/-/unpipe-1.0.0.tgz",
      "integrity": "sha1-sr9O6FFKrmFltIF4KdIbLvSZBOw="
    },
    "unset-value": {
      "version": "1.0.0",
      "resolved": "https://registry.npmjs.org/unset-value/-/unset-value-1.0.0.tgz",
      "integrity": "sha1-g3aHP30jNRef+x5vw6jtDfyKtVk=",
      "dev": true,
      "requires": {
        "has-value": "^0.3.1",
        "isobject": "^3.0.0"
      },
      "dependencies": {
        "has-value": {
          "version": "0.3.1",
          "resolved": "https://registry.npmjs.org/has-value/-/has-value-0.3.1.tgz",
          "integrity": "sha1-ex9YutpiyoJ+wKIHgCVlSEWZXh8=",
          "dev": true,
          "requires": {
            "get-value": "^2.0.3",
            "has-values": "^0.1.4",
            "isobject": "^2.0.0"
          },
          "dependencies": {
            "isobject": {
              "version": "2.1.0",
              "resolved": "https://registry.npmjs.org/isobject/-/isobject-2.1.0.tgz",
              "integrity": "sha1-8GVWEJaj8dou9GJy+BXIQNh+DIk=",
              "dev": true,
              "requires": {
                "isarray": "1.0.0"
              }
            }
          }
        },
        "has-values": {
          "version": "0.1.4",
          "resolved": "https://registry.npmjs.org/has-values/-/has-values-0.1.4.tgz",
          "integrity": "sha1-bWHeldkd/Km5oCCJrThL/49it3E=",
          "dev": true
        }
      }
    },
    "uri-js": {
      "version": "4.2.2",
      "resolved": "https://registry.npmjs.org/uri-js/-/uri-js-4.2.2.tgz",
      "integrity": "sha512-KY9Frmirql91X2Qgjry0Wd4Y+YTdrdZheS8TFwvkbLWf/G5KNJDCh6pKL5OZctEW4+0Baa5idK2ZQuELRwPznQ==",
      "dev": true,
      "requires": {
        "punycode": "^2.1.0"
      }
    },
    "urix": {
      "version": "0.1.0",
      "resolved": "https://registry.npmjs.org/urix/-/urix-0.1.0.tgz",
      "integrity": "sha1-2pN/emLiH+wf0Y1Js1wpNQZ6bHI=",
      "dev": true
    },
    "use": {
      "version": "3.1.1",
      "resolved": "https://registry.npmjs.org/use/-/use-3.1.1.tgz",
      "integrity": "sha512-cwESVXlO3url9YWlFW/TA9cshCEhtu7IKJ/p5soJ/gGpj7vbvFrAY/eIioQ6Dw23KjZhYgiIo8HOs1nQ2vr/oQ==",
      "dev": true
    },
    "util-deprecate": {
      "version": "1.0.2",
      "resolved": "https://registry.npmjs.org/util-deprecate/-/util-deprecate-1.0.2.tgz",
      "integrity": "sha1-RQ1Nyfpw3nMnYvvS1KKJgUGaDM8="
    },
    "util.promisify": {
      "version": "1.0.1",
      "resolved": "https://registry.npmjs.org/util.promisify/-/util.promisify-1.0.1.tgz",
      "integrity": "sha512-g9JpC/3He3bm38zsLupWryXHoEcS22YHthuPQSJdMy6KNrzIRzWqcsHzD/WUnqe45whVou4VIsPew37DoXWNrA==",
      "dev": true,
      "requires": {
        "define-properties": "^1.1.3",
        "es-abstract": "^1.17.2",
        "has-symbols": "^1.0.1",
        "object.getownpropertydescriptors": "^2.1.0"
      }
    },
    "utils-merge": {
      "version": "1.0.1",
      "resolved": "https://registry.npmjs.org/utils-merge/-/utils-merge-1.0.1.tgz",
      "integrity": "sha1-n5VxD1CiZ5R7LMwSR0HBAoQn5xM="
    },
    "uuid": {
      "version": "3.4.0",
      "resolved": "https://registry.npmjs.org/uuid/-/uuid-3.4.0.tgz",
      "integrity": "sha512-HjSDRw6gZE5JMggctHBcjVak08+KEVhSIiDzFnT9S9aegmp85S/bReBVTb4QTFaRNptJ9kuYaNhnbNEOkbKb/A=="
    },
    "v8-compile-cache": {
      "version": "2.1.0",
      "resolved": "https://registry.npmjs.org/v8-compile-cache/-/v8-compile-cache-2.1.0.tgz",
      "integrity": "sha512-usZBT3PW+LOjM25wbqIlZwPeJV+3OSz3M1k1Ws8snlW39dZyYL9lOGC5FgPVHfk0jKmjiDV8Z0mIbVQPiwFs7g==",
      "dev": true
    },
    "validate-npm-package-license": {
      "version": "3.0.4",
      "resolved": "https://registry.npmjs.org/validate-npm-package-license/-/validate-npm-package-license-3.0.4.tgz",
      "integrity": "sha512-DpKm2Ui/xN7/HQKCtpZxoRWBhZ9Z0kqtygG8XCgNQ8ZlDnxuQmWhj566j8fN4Cu3/JmbhsDo7fcAJq4s9h27Ew==",
      "dev": true,
      "requires": {
        "spdx-correct": "^3.0.0",
        "spdx-expression-parse": "^3.0.0"
      }
    },
    "vary": {
      "version": "1.1.2",
      "resolved": "https://registry.npmjs.org/vary/-/vary-1.1.2.tgz",
      "integrity": "sha1-IpnwLG3tMNSllhsLn3RSShj2NPw="
    },
    "verror": {
      "version": "1.10.0",
      "resolved": "https://registry.npmjs.org/verror/-/verror-1.10.0.tgz",
      "integrity": "sha1-OhBcoXBTr1XW4nDB+CiGguGNpAA=",
      "dev": true,
      "requires": {
        "assert-plus": "^1.0.0",
        "core-util-is": "1.0.2",
        "extsprintf": "^1.2.0"
      }
    },
    "w3c-hr-time": {
      "version": "1.0.1",
      "resolved": "https://registry.npmjs.org/w3c-hr-time/-/w3c-hr-time-1.0.1.tgz",
      "integrity": "sha1-gqwr/2PZUOqeMYmlimViX+3xkEU=",
      "dev": true,
      "requires": {
        "browser-process-hrtime": "^0.1.2"
      }
    },
    "walker": {
      "version": "1.0.7",
      "resolved": "https://registry.npmjs.org/walker/-/walker-1.0.7.tgz",
      "integrity": "sha1-L3+bj9ENZ3JisYqITijRlhjgKPs=",
      "dev": true,
      "requires": {
        "makeerror": "1.0.x"
      }
    },
    "webidl-conversions": {
      "version": "4.0.2",
      "resolved": "https://registry.npmjs.org/webidl-conversions/-/webidl-conversions-4.0.2.tgz",
      "integrity": "sha512-YQ+BmxuTgd6UXZW3+ICGfyqRyHXVlD5GtQr5+qjiNW7bF0cqrzX500HVXPBOvgXb5YnzDd+h0zqyv61KUD7+Sg==",
      "dev": true
    },
    "whatwg-encoding": {
      "version": "1.0.5",
      "resolved": "https://registry.npmjs.org/whatwg-encoding/-/whatwg-encoding-1.0.5.tgz",
      "integrity": "sha512-b5lim54JOPN9HtzvK9HFXvBma/rnfFeqsic0hSpjtDbVxR3dJKLc+KB4V6GgiGOvl7CY/KNh8rxSo9DKQrnUEw==",
      "dev": true,
      "requires": {
        "iconv-lite": "0.4.24"
      }
    },
    "whatwg-mimetype": {
      "version": "2.3.0",
      "resolved": "https://registry.npmjs.org/whatwg-mimetype/-/whatwg-mimetype-2.3.0.tgz",
      "integrity": "sha512-M4yMwr6mAnQz76TbJm914+gPpB/nCwvZbJU28cUD6dR004SAxDLOOSUaB1JDRqLtaOV/vi0IC5lEAGFgrjGv/g==",
      "dev": true
    },
    "whatwg-url": {
      "version": "6.5.0",
      "resolved": "https://registry.npmjs.org/whatwg-url/-/whatwg-url-6.5.0.tgz",
      "integrity": "sha512-rhRZRqx/TLJQWUpQ6bmrt2UV4f0HCQ463yQuONJqC6fO2VoEb1pTYddbe59SkYq87aoM5A3bdhMZiUiVws+fzQ==",
      "dev": true,
      "requires": {
        "lodash.sortby": "^4.7.0",
        "tr46": "^1.0.1",
        "webidl-conversions": "^4.0.2"
      }
    },
    "which": {
      "version": "1.3.1",
      "resolved": "https://registry.npmjs.org/which/-/which-1.3.1.tgz",
      "integrity": "sha512-HxJdYWq1MTIQbJ3nw0cqssHoTNU267KlrDuGZ1WYlxDStUtKUhOaJmh112/TZmHxxUfuJqPXSOm7tDyas0OSIQ==",
      "dev": true,
      "requires": {
        "isexe": "^2.0.0"
      }
    },
    "which-module": {
      "version": "2.0.0",
      "resolved": "https://registry.npmjs.org/which-module/-/which-module-2.0.0.tgz",
      "integrity": "sha1-2e8H3Od7mQK4o6j6SzHD4/fm6Ho=",
      "dev": true
    },
    "winston": {
      "version": "3.2.1",
      "resolved": "https://registry.npmjs.org/winston/-/winston-3.2.1.tgz",
      "integrity": "sha512-zU6vgnS9dAWCEKg/QYigd6cgMVVNwyTzKs81XZtTFuRwJOcDdBg7AU0mXVyNbs7O5RH2zdv+BdNZUlx7mXPuOw==",
      "requires": {
        "async": "^2.6.1",
        "diagnostics": "^1.1.1",
        "is-stream": "^1.1.0",
        "logform": "^2.1.1",
        "one-time": "0.0.4",
        "readable-stream": "^3.1.1",
        "stack-trace": "0.0.x",
        "triple-beam": "^1.3.0",
        "winston-transport": "^4.3.0"
      },
      "dependencies": {
        "async": {
          "version": "2.6.3",
          "resolved": "https://registry.npmjs.org/async/-/async-2.6.3.tgz",
          "integrity": "sha512-zflvls11DCy+dQWzTW2dzuilv8Z5X/pjfmZOWba6TNIVDm+2UDaJmXSOXlasHKfNBs8oo3M0aT50fDEWfKZjXg==",
          "requires": {
            "lodash": "^4.17.14"
          }
        }
      }
    },
    "winston-daily-rotate-file": {
      "version": "4.4.2",
      "resolved": "https://registry.npmjs.org/winston-daily-rotate-file/-/winston-daily-rotate-file-4.4.2.tgz",
      "integrity": "sha512-pVOUJKxN+Kn6LnOJZ4tTwdV5+N+fCkiRAb3bVnzcPtOj1ScxGNC3DyUhHuAHssBtMl5s45/aUcSUtApH+69V5A==",
      "requires": {
        "file-stream-rotator": "^0.5.7",
        "object-hash": "^2.0.1",
        "triple-beam": "^1.3.0",
        "winston-transport": "^4.2.0"
      }
    },
    "winston-transport": {
      "version": "4.3.0",
      "resolved": "https://registry.npmjs.org/winston-transport/-/winston-transport-4.3.0.tgz",
      "integrity": "sha512-B2wPuwUi3vhzn/51Uukcao4dIduEiPOcOt9HJ3QeaXgkJ5Z7UwpBzxS4ZGNHtrxrUvTwemsQiSys0ihOf8Mp1A==",
      "requires": {
        "readable-stream": "^2.3.6",
        "triple-beam": "^1.2.0"
      },
      "dependencies": {
        "readable-stream": {
          "version": "2.3.7",
          "resolved": "https://registry.npmjs.org/readable-stream/-/readable-stream-2.3.7.tgz",
          "integrity": "sha512-Ebho8K4jIbHAxnuxi7o42OrZgF/ZTNcsZj6nRKyUmkhLFq8CHItp/fy6hQZuZmP/n3yZ9VBUbp4zz/mX8hmYPw==",
          "requires": {
            "core-util-is": "~1.0.0",
            "inherits": "~2.0.3",
            "isarray": "~1.0.0",
            "process-nextick-args": "~2.0.0",
            "safe-buffer": "~5.1.1",
            "string_decoder": "~1.1.1",
            "util-deprecate": "~1.0.1"
          }
        },
        "string_decoder": {
          "version": "1.1.1",
          "resolved": "https://registry.npmjs.org/string_decoder/-/string_decoder-1.1.1.tgz",
          "integrity": "sha512-n/ShnvDi6FHbbVfviro+WojiFzv+s8MPMHBczVePfUpDJLwoLT0ht1l4YwBCbi8pJAveEEdnkHyPyTP/mzRfwg==",
          "requires": {
            "safe-buffer": "~5.1.0"
          }
        }
      }
    },
    "word-wrap": {
      "version": "1.2.3",
      "resolved": "https://registry.npmjs.org/word-wrap/-/word-wrap-1.2.3.tgz",
      "integrity": "sha512-Hz/mrNwitNRh/HUAtM/VT/5VH+ygD6DV7mYKZAtHOrbs8U7lvPS6xf7EJKMF0uW1KJCl0H701g3ZGus+muE5vQ==",
      "dev": true
    },
    "wrap-ansi": {
      "version": "5.1.0",
      "resolved": "https://registry.npmjs.org/wrap-ansi/-/wrap-ansi-5.1.0.tgz",
      "integrity": "sha512-QC1/iN/2/RPVJ5jYK8BGttj5z83LmSKmvbvrXPNCLZSEb32KKVDJDl/MOt2N01qU2H/FkzEa9PKto1BqDjtd7Q==",
      "dev": true,
      "requires": {
        "ansi-styles": "^3.2.0",
        "string-width": "^3.0.0",
        "strip-ansi": "^5.0.0"
      },
      "dependencies": {
        "emoji-regex": {
          "version": "7.0.3",
          "resolved": "https://registry.npmjs.org/emoji-regex/-/emoji-regex-7.0.3.tgz",
          "integrity": "sha512-CwBLREIQ7LvYFB0WyRvwhq5N5qPhc6PMjD6bYggFlI5YyDgl+0vxq5VHbMOFqLg7hfWzmu8T5Z1QofhmTIhItA==",
          "dev": true
        },
        "is-fullwidth-code-point": {
          "version": "2.0.0",
          "resolved": "https://registry.npmjs.org/is-fullwidth-code-point/-/is-fullwidth-code-point-2.0.0.tgz",
          "integrity": "sha1-o7MKXE8ZkYMWeqq5O+764937ZU8=",
          "dev": true
        },
        "string-width": {
          "version": "3.1.0",
          "resolved": "https://registry.npmjs.org/string-width/-/string-width-3.1.0.tgz",
          "integrity": "sha512-vafcv6KjVZKSgz06oM/H6GDBrAtz8vdhQakGjFIvNrHA6y3HCF1CInLy+QLq8dTJPQ1b+KDUqDFctkdRW44e1w==",
          "dev": true,
          "requires": {
            "emoji-regex": "^7.0.1",
            "is-fullwidth-code-point": "^2.0.0",
            "strip-ansi": "^5.1.0"
          }
        }
      }
    },
    "wrappy": {
      "version": "1.0.2",
      "resolved": "https://registry.npmjs.org/wrappy/-/wrappy-1.0.2.tgz",
      "integrity": "sha1-tSQ9jz7BqjXxNkYFvA0QNuMKtp8=",
      "dev": true
    },
    "write": {
      "version": "1.0.3",
      "resolved": "https://registry.npmjs.org/write/-/write-1.0.3.tgz",
      "integrity": "sha512-/lg70HAjtkUgWPVZhZcm+T4hkL8Zbtp1nFNOn3lRrxnlv50SRBv7cR7RqR+GMsd3hUXy9hWBo4CHTbFTcOYwig==",
      "dev": true,
      "requires": {
        "mkdirp": "^0.5.1"
      }
    },
    "write-file-atomic": {
      "version": "2.4.1",
      "resolved": "https://registry.npmjs.org/write-file-atomic/-/write-file-atomic-2.4.1.tgz",
      "integrity": "sha512-TGHFeZEZMnv+gBFRfjAcxL5bPHrsGKtnb4qsFAws7/vlh+QfwAaySIw4AXP9ZskTTh5GWu3FLuJhsWVdiJPGvg==",
      "dev": true,
      "requires": {
        "graceful-fs": "^4.1.11",
        "imurmurhash": "^0.1.4",
        "signal-exit": "^3.0.2"
      }
    },
    "ws": {
      "version": "5.2.2",
      "resolved": "https://registry.npmjs.org/ws/-/ws-5.2.2.tgz",
      "integrity": "sha512-jaHFD6PFv6UgoIVda6qZllptQsMlDEJkTQcybzzXDYM1XO9Y8em691FGMPmM46WGyLU4z9KMgQN+qrux/nhlHA==",
      "dev": true,
      "requires": {
        "async-limiter": "~1.0.0"
      }
    },
    "xml-name-validator": {
      "version": "3.0.0",
      "resolved": "https://registry.npmjs.org/xml-name-validator/-/xml-name-validator-3.0.0.tgz",
      "integrity": "sha512-A5CUptxDsvxKJEU3yO6DuWBSJz/qizqzJKOMIfUJHETbBw/sFaDxgd6fxm1ewUaM0jZ444Fc5vC5ROYurg/4Pw==",
      "dev": true
    },
    "y18n": {
      "version": "4.0.0",
      "resolved": "https://registry.npmjs.org/y18n/-/y18n-4.0.0.tgz",
      "integrity": "sha512-r9S/ZyXu/Xu9q1tYlpsLIsa3EeLXXk0VwlxqTcFRfg9EhMW+17kbt9G0NrgCmhGb5vT2hyhJZLfDGx+7+5Uj/w==",
      "dev": true
    },
    "yargs": {
      "version": "13.3.0",
      "resolved": "https://registry.npmjs.org/yargs/-/yargs-13.3.0.tgz",
      "integrity": "sha512-2eehun/8ALW8TLoIl7MVaRUrg+yCnenu8B4kBlRxj3GJGDKU1Og7sMXPNm1BYyM1DOJmTZ4YeN/Nwxv+8XJsUA==",
      "dev": true,
      "requires": {
        "cliui": "^5.0.0",
        "find-up": "^3.0.0",
        "get-caller-file": "^2.0.1",
        "require-directory": "^2.1.1",
        "require-main-filename": "^2.0.0",
        "set-blocking": "^2.0.0",
        "string-width": "^3.0.0",
        "which-module": "^2.0.0",
        "y18n": "^4.0.0",
        "yargs-parser": "^13.1.1"
      },
      "dependencies": {
        "emoji-regex": {
          "version": "7.0.3",
          "resolved": "https://registry.npmjs.org/emoji-regex/-/emoji-regex-7.0.3.tgz",
          "integrity": "sha512-CwBLREIQ7LvYFB0WyRvwhq5N5qPhc6PMjD6bYggFlI5YyDgl+0vxq5VHbMOFqLg7hfWzmu8T5Z1QofhmTIhItA==",
          "dev": true
        },
        "find-up": {
          "version": "3.0.0",
          "resolved": "https://registry.npmjs.org/find-up/-/find-up-3.0.0.tgz",
          "integrity": "sha512-1yD6RmLI1XBfxugvORwlck6f75tYL+iR0jqwsOrOxMZyGYqUuDhJ0l4AXdO1iX/FTs9cBAMEk1gWSEx1kSbylg==",
          "dev": true,
          "requires": {
            "locate-path": "^3.0.0"
          }
        },
        "is-fullwidth-code-point": {
          "version": "2.0.0",
          "resolved": "https://registry.npmjs.org/is-fullwidth-code-point/-/is-fullwidth-code-point-2.0.0.tgz",
          "integrity": "sha1-o7MKXE8ZkYMWeqq5O+764937ZU8=",
          "dev": true
        },
        "locate-path": {
          "version": "3.0.0",
          "resolved": "https://registry.npmjs.org/locate-path/-/locate-path-3.0.0.tgz",
          "integrity": "sha512-7AO748wWnIhNqAuaty2ZWHkQHRSNfPVIsPIfwEOWO22AmaoVrWavlOcMR5nzTLNYvp36X220/maaRsrec1G65A==",
          "dev": true,
          "requires": {
            "p-locate": "^3.0.0",
            "path-exists": "^3.0.0"
          }
        },
        "p-limit": {
          "version": "2.2.2",
          "resolved": "https://registry.npmjs.org/p-limit/-/p-limit-2.2.2.tgz",
          "integrity": "sha512-WGR+xHecKTr7EbUEhyLSh5Dube9JtdiG78ufaeLxTgpudf/20KqyMioIUZJAezlTIi6evxuoUs9YXc11cU+yzQ==",
          "dev": true,
          "requires": {
            "p-try": "^2.0.0"
          }
        },
        "p-locate": {
          "version": "3.0.0",
          "resolved": "https://registry.npmjs.org/p-locate/-/p-locate-3.0.0.tgz",
          "integrity": "sha512-x+12w/To+4GFfgJhBEpiDcLozRJGegY+Ei7/z0tSLkMmxGZNybVMSfWj9aJn8Z5Fc7dBUNJOOVgPv2H7IwulSQ==",
          "dev": true,
          "requires": {
            "p-limit": "^2.0.0"
          }
        },
        "p-try": {
          "version": "2.2.0",
          "resolved": "https://registry.npmjs.org/p-try/-/p-try-2.2.0.tgz",
          "integrity": "sha512-R4nPAVTAU0B9D35/Gk3uJf/7XYbQcyohSKdvAxIRSNghFl4e71hVoGnBNQz9cWaXxO2I10KTC+3jMdvvoKw6dQ==",
          "dev": true
        },
        "string-width": {
          "version": "3.1.0",
          "resolved": "https://registry.npmjs.org/string-width/-/string-width-3.1.0.tgz",
          "integrity": "sha512-vafcv6KjVZKSgz06oM/H6GDBrAtz8vdhQakGjFIvNrHA6y3HCF1CInLy+QLq8dTJPQ1b+KDUqDFctkdRW44e1w==",
          "dev": true,
          "requires": {
            "emoji-regex": "^7.0.1",
            "is-fullwidth-code-point": "^2.0.0",
            "strip-ansi": "^5.1.0"
          }
        }
      }
    },
    "yargs-parser": {
      "version": "13.1.2",
      "resolved": "https://registry.npmjs.org/yargs-parser/-/yargs-parser-13.1.2.tgz",
      "integrity": "sha512-3lbsNRf/j+A4QuSZfDRA7HRSfWrzO0YjqTJd5kjAq37Zep1CEgaYmrH9Q3GwPiB9cHyd1Y1UwggGhJGoxipbzg==",
      "dev": true,
      "requires": {
        "camelcase": "^5.0.0",
        "decamelize": "^1.2.0"
      }
    }
  }
}<|MERGE_RESOLUTION|>--- conflicted
+++ resolved
@@ -1,10 +1,6 @@
 {
   "name": "@dojot/microservice-sdk",
-<<<<<<< HEAD
-  "version": "0.1.5",
-=======
   "version": "0.1.6",
->>>>>>> 4d707d85
   "lockfileVersion": 1,
   "requires": true,
   "dependencies": {
